--- conflicted
+++ resolved
@@ -177,10 +177,7 @@
   T *GetNxtPriorityElmnt();
   T *GetNxtPriorityElmnt(K &key);
   // Copies all the data from another list. The existing list must be empty.
-<<<<<<< HEAD
-=======
   // Also insert the entries into an array if it one is passed.
->>>>>>> b543229d
   void CopyList(PriorityList<T, K> const *const otherLst,
                 KeyedEntry<T, unsigned long> **keyedEntries_ = nullptr);
 
