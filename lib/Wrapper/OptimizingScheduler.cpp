//===- OptimizingScheduler.cpp - The optimizing scheduler -----------------===//
//
// Implements a combinatorial scheduling algorithm.
//
//===----------------------------------------------------------------------===//
#include "OptimizingScheduler.h"
#include "OptSchedDDGWrapperBasic.h"
#include "OptSchedMachineWrapper.h"
#include "opt-sched/Scheduler/OptSchedDDGWrapperBase.h"
#include "opt-sched/Scheduler/OptSchedTarget.h"
#include "opt-sched/Scheduler/bb_spill.h"
#include "opt-sched/Scheduler/config.h"
#include "opt-sched/Scheduler/data_dep.h"
#include "opt-sched/Scheduler/graph_trans.h"
#include "opt-sched/Scheduler/random.h"
#include "opt-sched/Scheduler/register.h"
#include "opt-sched/Scheduler/sched_region.h"
#include "opt-sched/Scheduler/utilities.h"
#include "llvm/ADT/StringMap.h"
#include "llvm/CodeGen/LiveIntervals.h"
#include "llvm/CodeGen/MachineRegisterInfo.h"
#include "llvm/CodeGen/MachineScheduler.h"
#include "llvm/CodeGen/RegisterClassInfo.h"
#include "llvm/CodeGen/RegisterPressure.h"
#include "llvm/CodeGen/ScheduleDAG.h"
#include "llvm/CodeGen/ScheduleDAGInstrs.h"
#include "llvm/CodeGen/TargetInstrInfo.h"
#include "llvm/Support/CommandLine.h"
#include "llvm/Support/Debug.h"
#include "llvm/Support/ErrorHandling.h"
#include "llvm/Support/FileSystem.h"
#include "llvm/Support/Path.h"
#include "llvm/Support/raw_ostream.h"
#include <algorithm>
#include <chrono>
#include <string>

#define DEBUG_TYPE "optsched"

using namespace llvm::opt_sched;

// hack to print spills
bool OPTSCHED_gPrintSpills;

// An array of possible OptSched heuristic names
constexpr struct {
  const char *Name;
  LISTSCHED_HEURISTIC HID;
} HeuristicNames[] = {
    {"CP", LSH_CP},   {"LUC", LSH_LUC}, {"UC", LSH_UC},
    {"NID", LSH_NID}, {"CPR", LSH_CPR}, {"ISO", LSH_ISO},
    {"SC", LSH_SC},   {"LS", LSH_LS},   {"LLVM", LSH_LLVM},
};

// Default path to the the configuration directory for opt-sched.
static constexpr const char *DEFAULT_CFG_DIR = "~/.optsched-cfg/";

// Default path to the scheduler options configuration file for opt-sched.
static constexpr const char *DEFAULT_CFGS_FNAME = "/sched.ini";

// Default path to the list of hot functions to schedule using opt-sched.
static constexpr const char *DEFAULT_CFGHF_FNAME = "/hotfuncs.ini";

// Default path to the machine model specification file for opt-sched.
static constexpr const char *DEFAULT_CFGMM_FNAME = "/machine_model.cfg";

// Create OptSched ScheduleDAG.
static ScheduleDAGInstrs *createOptSched(MachineSchedContext *C) {
<<<<<<< HEAD
  return new ScheduleDAGOptSched(C, std::make_unique<GenericScheduler>(C));
=======
  ScheduleDAGMILive *DAG =
      new ScheduleDAGOptSched(C, llvm::make_unique<GenericScheduler>(C));
  DAG->addMutation(createCopyConstrainDAGMutation(DAG->TII, DAG->TRI));
  // README: if you need the x86 mutations uncomment the next line.
  // addMutation(createX86MacroFusionDAGMutation());
  // You also need to add the next line somewhere above this function
  //#include "../../../../../llvm/lib/Target/X86/X86MacroFusion.h"
  return DAG;
>>>>>>> d18f56ca
}

// Register the machine scheduler.
static MachineSchedRegistry OptSchedMIRegistry("optsched",
                                               "Use the OptSched scheduler.",
                                               createOptSched);

// Command line options for opt-sched.
static cl::opt<std::string> OptSchedCfg(
    "optsched-cfg", cl::Hidden,
    cl::desc(
        "Path to the directory containing configuration files for opt-sched."),
    cl::init(DEFAULT_CFG_DIR));

static cl::opt<std::string> OptSchedCfgS(
    "optsched-cfg-sched", cl::Hidden,
    cl::desc(
        "Path to the scheduler options configuration file for opt-sched."));

static cl::opt<std::string> OptSchedCfgHF(
    "optsched-cfg-hotfuncs", cl::Hidden,
    cl::desc("Path to the list of hot functions to schedule using opt-sched."));

static cl::opt<std::string> OptSchedCfgMM(
    "optsched-cfg-machine-model", cl::Hidden,
    cl::desc("Path to the machine model specification file for opt-sched."));

static void getRealCfgPathCL(SmallString<128> &Path) {
  SmallString<128> Tmp = Path;
  auto EC = sys::fs::real_path(Tmp, Path, true);
  if (EC)
    llvm::report_fatal_error(EC.message() + ": " + Tmp, false);
}

static void reportCfgDirPathError(std::error_code EC,
                                  llvm::StringRef OptSchedCfg) {
  if (OptSchedCfg == DEFAULT_CFG_DIR)
    llvm::report_fatal_error(EC.message() +
                                 ": Error searching for the OptSched config "
                                 "directory in the default location: " +
                                 DEFAULT_CFG_DIR,
                             false);
  else
    llvm::report_fatal_error(EC.message() + ": " + OptSchedCfg, false);
}

// If this iterator is a debug value, increment until reaching the End or a
// non-debug instruction. static function copied from
// llvm/CodeGen/MachineScheduler.cpp
static MachineBasicBlock::iterator
nextIfDebug(MachineBasicBlock::iterator I,
            MachineBasicBlock::const_iterator End) {
  for (; I != End; ++I) {
    if (!I->isDebugValue())
      break;
  }
  return I;
}

static bool scheduleSpecificRegion(const StringRef RegionName,
                                   const Config &SchedIni) {
  const bool ScheduleSpecificRegions =
      SchedIni.GetBool("SCHEDULE_SPECIFIC_REGIONS");

  if (!ScheduleSpecificRegions)
    return true;

  const std::list<std::string> RegionList =
      SchedIni.GetStringList("REGIONS_TO_SCHEDULE");
  return std::find(std::begin(RegionList), std::end(RegionList), RegionName) !=
         std::end(RegionList);
}

static BLOCKS_TO_KEEP blocksToKeep(const Config &SchedIni) {
  const auto &Setting = SchedIni.GetString("BLOCKS_TO_KEEP");
  if (Setting == "ZERO_COST")
    return BLOCKS_TO_KEEP::ZERO_COST;
  if (Setting == "OPTIMAL")
    return BLOCKS_TO_KEEP::OPTIMAL;
  if (Setting == "IMPROVED")
    return BLOCKS_TO_KEEP::IMPROVED;
  if (Setting == "IMPROVED_OR_OPTIMAL")
    return BLOCKS_TO_KEEP::IMPROVED_OR_OPTIMAL;

  return BLOCKS_TO_KEEP::ALL;
}

static SchedulerType parseListSchedType() {
  auto SchedTypeString =
      SchedulerOptions::getInstance().GetString("HEUR_SCHED_TYPE", "LIST");
  if (SchedTypeString == "LIST")
    return SCHED_LIST;
  if (SchedTypeString == "SEQ")
    return SCHED_SEQ;

  Logger::Info("Unknown heuristic scheduler type selected defaulting to basic "
               "list scheduler.");
  return SCHED_LIST;
}

static std::unique_ptr<GraphTrans>
createStaticNodeSupTrans(DataDepGraph *DataDepGraph, bool IsMultiPass = false) {
  return std::make_unique<StaticNodeSupTrans>(DataDepGraph, IsMultiPass);
}

void ScheduleDAGOptSched::addGraphTransformations(
    OptSchedDDGWrapperBasic *BDDG) {
  auto *GraphTransformations = BDDG->GetGraphTrans();

  if (StaticNodeSup) {
    if (LatencyPrecision == LTP_UNITY) {
      GraphTransformations->push_back(
          createStaticNodeSupTrans(BDDG, MultiPassStaticNodeSup));
    } else {
      Logger::Info("Skipping RP-only graph transforms for non-unity pass.");
    }
  }
}

ScheduleDAGOptSched::ScheduleDAGOptSched(
    MachineSchedContext *C, std::unique_ptr<MachineSchedStrategy> S)
    : ScheduleDAGMILive(C, std::move(S)), C(C) {
  LLVM_DEBUG(dbgs() << "********** Optimizing Scheduler **********\n");

  // Find the native paths to the scheduler configuration files.
  getRealCfgPaths();

  // Setup config object
  Config &schedIni = SchedulerOptions::getInstance();
  // load OptSched ini file
  schedIni.Load(PathCfgS.c_str());

  // load hot functions ini file
  HotFunctions.Load(PathCfgHF.c_str());

  // Load config files for the OptScheduler
  loadOptSchedConfig();

  StringRef ArchName = TM.getTargetTriple().getArchName();
  auto TargetFactory =
      OptSchedTargetRegistry::Registry.getFactoryWithName(ArchName);

  if (!TargetFactory)
    TargetFactory =
        OptSchedTargetRegistry::Registry.getFactoryWithName("generic");

  OST = TargetFactory();
  MM = OST->createMachineModel(PathCfgMM.c_str());
  MM->convertMachineModel(static_cast<ScheduleDAGInstrs &>(*this),
                          RegClassInfo);
}

void ScheduleDAGOptSched::SetupLLVMDag() {
  // Initialize the register pressure tracker used by buildSchedGraph.
  RPTracker.init(&MF, RegClassInfo, LIS, BB, LiveRegionEnd,
                 /*ShouldTrackLaneMasks=*/true, /*TrackUntiedDefs=*/true);

  // Account for liveness generate by the region boundary. LiveRegionEnd is
  // the end of the MBB.
  if (LiveRegionEnd != RegionEnd)
    RPTracker.recede();

  // Build the DAG, and compute current register pressure.
  buildSchedGraph(AA, &RPTracker, nullptr, LIS, /*ShouldTrackLaneMasks=*/true);

  // Finalize live-in
  RPTracker.closeTop();

  if (EnableMutations) {
    Topo.InitDAGTopologicalSorting();
    postprocessDAG();
  }
}

// Add the two passes used for the two pass scheduling approach
void ScheduleDAGOptSched::initSchedulers() {
  // Add passes

  // First
  SchedPasses.push_back(OptSchedMinRP);
  // Second
  SchedPasses.push_back(OptSchedBalanced);
}

// schedule called for each basic block
void ScheduleDAGOptSched::schedule() {
  ShouldTrackPressure = true;
  ShouldTrackLaneMasks = true;
  Config &schedIni = SchedulerOptions::getInstance();

  ++RegionNumber;
  const std::string RegionName = C->MF->getFunction().getName().data() +
                                 std::string(":") +
                                 std::to_string(RegionNumber);

  // If two pass scheduling is enabled then
  // first just record the scheduling region.
  if (OptSchedEnabled && TwoPassEnabled && !TwoPassSchedulingStarted) {
    Regions.push_back(std::make_pair(RegionBegin, RegionEnd));
    LLVM_DEBUG(
        dbgs() << "Recording scheduling region before scheduling with two pass "
                  "scheduler...\n");
    return;
  }

  if (!OptSchedEnabled || !scheduleSpecificRegion(RegionName, schedIni)) {
    LLVM_DEBUG(dbgs() << "Skipping region " << RegionName << "\n");
    ScheduleDAGMILive::schedule();
    return;
  }

  Logger::Info("********** Opt Scheduling **********");
  LLVM_DEBUG(dbgs() << "********** Scheduling Region " << RegionName
                    << " **********\n");
  LLVM_DEBUG(const auto *MBB = RegionBegin->getParent();
             dbgs() << MF.getName() << ":" << printMBBReference(*MBB) << " "
                    << MBB->getName() << "\n  From: " << *begin() << "    To: ";
             if (RegionEnd != MBB->end()) dbgs() << *RegionEnd;
             else dbgs() << "End";
             dbgs() << " RegionInstrs: " << NumRegionInstrs << '\n');

#ifdef IS_DEBUG_PEAK_PRESSURE
  SetupLLVMDag();
  Logger::Info("RP before scheduling");
  RPTracker.dump();
#endif

  // Use LLVM's heuristic schedule as input to the B&B scheduler.
  if (UseLLVMScheduler) {
    ScheduleDAGMILive::schedule();

    OriginalDAG = SUnits;
    // The schedule generated by LLVM
    ISOSchedule.resize(SUnits.size());
    // A vector index by NodeNum. The value
    // is the order in LLVM's schedule.
    std::vector<int> nodeNumMap(SUnits.size());

    // Find the schedule generated by LLVM which is stored in MMB.
    int counter = 0;
    for (MachineBasicBlock::instr_iterator I = BB->instr_begin(),
                                           E = BB->instr_end();
         I != E; ++I) {
      MachineInstr &instr = *I;
      SUnit *su = getSUnit(&instr);

      if (su != NULL && !su->isBoundaryNode()) {
        int nodeNum = su->NodeNum;
#ifdef IS_DEBUG_ISO
        Logger::Info("Node num %d", nodeNum);
#endif
        ISOSchedule[counter] = nodeNum;
        nodeNumMap[nodeNum] = counter;
        counter++;
      }
    }

    // Update SUnits with the discovered schedule. Re-number SUnits to be in
    // sequential order.
    for (size_t i = 0; i < SUnits.size(); i++) {
      // continue if the SUnit is already in the correct place
      unsigned newNum = ISOSchedule[i];
      unsigned curNum = SUnits[i].NodeNum;
      if (curNum == newNum) {
        SUnits[i].NodeNum = i;
        continue;
      }

      for (size_t j = i + 1; j < SUnits.size(); j++) {
        if (SUnits[j].NodeNum == newNum) {
#ifdef IS_DEBUG_ISO
          Logger::Info("Swapping %d with %d for ISO", SUnits[j].NodeNum,
                       SUnits[i].NodeNum);
#endif
          std::swap(SUnits[j], SUnits[i]);
          SUnits[i].NodeNum = i;
          break;
        }
      }
    }

    // Update edges.
    for (size_t i = 0; i < SUnits.size(); i++) {
      SUnit *unit = &SUnits[i];
      // Update successor NodeNums.
      for (SDep &dep : unit->Succs) {
        SUnit *succ = dep.getSUnit();
        // check if the successor is a boundary node
        if (succ->isBoundaryNode())
          continue;
        dep.setSUnit(&SUnits[nodeNumMap[succ->NodeNum]]);
      }

      // Update predecessor NodeNums.
      for (SDep &dep : unit->Preds) {
        SUnit *pred = dep.getSUnit();
        // check if the predecessor is a boundary node
        if (pred->isBoundaryNode())
          continue;
        dep.setSUnit(&SUnits[nodeNumMap[pred->NodeNum]]);
      }
    }
  } else {
    // Only call SetupLLVMDag if ScheduleDAGMILive::schedule() was not invoked.
    // ScheduleDAGMILive::schedule() will perform the same post processing
    // steps that SetupLLVMDag() does when called, and if the post processing
    // is called a second time the post processing will be applied a second
    // time.  This will lead to the leads to the a different LLVM DAG and will
    // cause the LLVM heuristic to produce a schedule which is significantly
    // different from the one produced by LLVM without OptSched.
    SetupLLVMDag();
  }

  OST->initRegion(this, MM.get());
  // Convert graph
  auto DDG =
      OST->createDDGWrapper(C, this, MM.get(), LatencyPrecision, RegionName);

  // In the second pass, ignore artificial edges before running the sequential
  // heuristic list scheduler.
  if (SecondPass)
    DDG->convertSUnits(false, true);
  else
    DDG->convertSUnits(false, false);

  DDG->convertRegFiles();

  auto *BDDG = static_cast<OptSchedDDGWrapperBasic *>(DDG.get());
  addGraphTransformations(BDDG);

  // create region
  auto region = std::make_unique<BBWithSpill>(
      OST.get(), static_cast<DataDepGraph *>(DDG.get()), 0, HistTableHashBits,
      LowerBoundAlgorithm, HeuristicPriorities, EnumPriorities, VerifySchedule,
      PruningStrategy, SchedForRPOnly, EnumStalls, SCW, SCF, HeurSchedType);

  bool IsEasy = false;
  InstCount NormBestCost = 0;
  InstCount BestSchedLngth = 0;
  InstCount NormHurstcCost = 0;
  InstCount HurstcSchedLngth = 0;
  InstSchedule *Sched = NULL;
  FUNC_RESULT Rslt;
  bool FilterByPerp = schedIni.GetBool("FILTER_BY_PERP");

  int CurrentRegionTimeout = RegionTimeout;
  int CurrentLengthTimeout = LengthTimeout;
  if (IsTimeoutPerInst) {
    // Re-calculate timeout values if timeout setting is per instruction
    // because we want a unique value per DAG size
    CurrentRegionTimeout = RegionTimeout * SUnits.size();
    CurrentLengthTimeout = LengthTimeout * SUnits.size();
  }

  // Used for two-pass-optsched to alter upper bound value.
  if (SecondPass)
    region->InitSecondPass();

  // Setup time before scheduling
  Utilities::startTime = std::chrono::high_resolution_clock::now();
  // Schedule region.
  Rslt = region->FindOptimalSchedule(CurrentRegionTimeout, CurrentLengthTimeout,
                                     IsEasy, NormBestCost, BestSchedLngth,
                                     NormHurstcCost, HurstcSchedLngth, Sched,
                                     FilterByPerp, blocksToKeep(schedIni));

  if ((!(Rslt == RES_SUCCESS || Rslt == RES_TIMEOUT) || Sched == NULL)) {
    LLVM_DEBUG(
        Logger::Info("OptSched run failed: rslt=%d, sched=%p. Falling back.",
                     Rslt, (void *)Sched));
    // Scheduling with opt-sched failed.
    // fallbackScheduler();
    return;
  }

  LLVM_DEBUG(Logger::Info("OptSched succeeded."));
  OST->finalizeRegion(Sched);
  if (!OST->shouldKeepSchedule())
    return;

  // Count simulated spills.
  if (isSimRegAllocEnabled()) {
    SimulatedSpills += region->GetSimSpills();
  }

  // Convert back to LLVM.
  // Advance past initial DebugValues.
  CurrentTop = nextIfDebug(RegionBegin, RegionEnd);
  CurrentBottom = RegionEnd;
  InstCount cycle, slot;
  for (InstCount i = Sched->GetFrstInst(cycle, slot); i != INVALID_VALUE;
       i = Sched->GetNxtInst(cycle, slot)) {
    // Skip artificial instrs.
    if (i > static_cast<int>(SUnits.size()) - 1)
      continue;

    if (i == SCHD_STALL)
      ScheduleNode(NULL, cycle);
    else {
      SUnit *unit = &SUnits[i];
      if (unit && unit->isInstr())
        ScheduleNode(unit, cycle);
    }
  }
  placeDebugValues();

#ifdef IS_DEBUG_PEAK_PRESSURE
  Logger::Info("Register pressure after");
  RPTracker.dump();
#endif
}

void ScheduleDAGOptSched::ScheduleNode(SUnit *SU, unsigned CurCycle) {
#ifdef IS_DEBUG_CONVERT_LLVM
  Logger::Info("*** Scheduling [%lu]: ", CurCycle);
#endif
  if (SU) {
    MachineInstr *instr = SU->getInstr();
    // Reset read - undef flags and update them later.
    for (auto &Op : instr->operands())
      if (Op.isReg() && Op.isDef())
        Op.setIsUndef(false);

    if (&*CurrentTop == instr)
      CurrentTop = nextIfDebug(++CurrentTop, CurrentBottom);
    else
      moveInstruction(instr, CurrentTop);

    RegisterOperands RegOpers;
    RegOpers.collect(*instr, *TRI, MRI, true, false);
    // Adjust liveness and add missing dead+read-undef flags.
    auto SlotIdx = LIS->getInstructionIndex(*instr).getRegSlot();
    RegOpers.adjustLaneLiveness(*LIS, MRI, SlotIdx, instr);
  } else {
#ifdef IS_DEBUG_CONVERT_LLVM
    Logger::Info("Stall");
#endif
  }
}

// call the default "Fallback Scheduler" on a region
void ScheduleDAGOptSched::fallbackScheduler() {
  // If the heuristic is ISO the order of the SUnits will be
  // the order of LLVM's heuristic schedule. Otherwise reset
  // the BB to LLVM's original order, the order of the SUnits,
  // then call their scheduler.
  if (!UseLLVMScheduler)
    ScheduleDAGMILive::schedule();
  // Restore the original llvm schedule that was found earlier.
  else {
    CurrentTop = nextIfDebug(RegionBegin, RegionEnd);
    CurrentBottom = RegionEnd;

    for (size_t i = 0; i < SUnits.size(); i++) {
      MachineInstr *instr = SUnits[i].getInstr();

      if (CurrentTop == NULL) {
        LLVM_DEBUG(Logger::Error("Currenttop is NULL"));
        return;
      }

      if (&*CurrentTop == instr)
        CurrentTop = nextIfDebug(++CurrentTop, CurrentBottom);
      else
        moveInstruction(instr, CurrentTop);
    }
  }
}

void ScheduleDAGOptSched::loadOptSchedConfig() {
  SchedulerOptions &schedIni = SchedulerOptions::getInstance();
  // setup OptScheduler configuration options
  OptSchedEnabled = isOptSchedEnabled();
  TwoPassEnabled = isTwoPassEnabled();
  TwoPassSchedulingStarted = false;
  SecondPass = false;
  LatencyPrecision = fetchLatencyPrecision();
  TreatOrderAsDataDeps = schedIni.GetBool("TREAT_ORDER_DEPS_AS_DATA_DEPS");

  UseLLVMScheduler = false;
  // should we print spills for the current function
  OPTSCHED_gPrintSpills = shouldPrintSpills();
  StaticNodeSup = schedIni.GetBool("STATIC_NODE_SUPERIORITY", false);
  MultiPassStaticNodeSup =
      schedIni.GetBool("MULTI_PASS_NODE_SUPERIORITY", false);
  // setup pruning
  PruningStrategy.rlxd = schedIni.GetBool("APPLY_RELAXED_PRUNING");
  PruningStrategy.nodeSup = schedIni.GetBool("DYNAMIC_NODE_SUPERIORITY");
  PruningStrategy.histDom = schedIni.GetBool("APPLY_HISTORY_DOMINATION");
  PruningStrategy.spillCost = schedIni.GetBool("APPLY_SPILL_COST_PRUNING");
  PruningStrategy.useSuffixConcatenation =
      schedIni.GetBool("ENABLE_SUFFIX_CONCATENATION");
  MultiPassStaticNodeSup = schedIni.GetBool("MULTI_PASS_NODE_SUPERIORITY");
  SchedForRPOnly = schedIni.GetBool("SCHEDULE_FOR_RP_ONLY");
  HistTableHashBits =
      static_cast<int16_t>(schedIni.GetInt("HIST_TABLE_HASH_BITS"));
  VerifySchedule = schedIni.GetBool("VERIFY_SCHEDULE");
  EnableMutations = schedIni.GetBool("LLVM_MUTATIONS");
  EnumStalls = schedIni.GetBool("ENUMERATE_STALLS");
  SCW = schedIni.GetInt("SPILL_COST_WEIGHT");
  LowerBoundAlgorithm = parseLowerBoundAlgorithm();
  HeuristicPriorities = parseHeuristic(schedIni.GetString("HEURISTIC"));
  EnumPriorities = parseHeuristic(schedIni.GetString("ENUM_HEURISTIC"));
  SecondPassEnumPriorities =
      parseHeuristic(schedIni.GetString("SECOND_PASS_ENUM_HEURISTIC"));
  SCF = parseSpillCostFunc();
  RegionTimeout = schedIni.GetInt("REGION_TIMEOUT");
  FirstPassRegionTimeout = schedIni.GetInt("FIRST_PASS_REGION_TIMEOUT");
  SecondPassRegionTimeout = schedIni.GetInt("SECOND_PASS_REGION_TIMEOUT");
  LengthTimeout = schedIni.GetInt("LENGTH_TIMEOUT");
  FirstPassLengthTimeout = schedIni.GetInt("FIRST_PASS_LENGTH_TIMEOUT");
  SecondPassLengthTimeout = schedIni.GetInt("SECOND_PASS_LENGTH_TIMEOUT");
  if (schedIni.GetString("TIMEOUT_PER") == "INSTR")
    IsTimeoutPerInst = true;
  else
    IsTimeoutPerInst = false;
  int randomSeed = schedIni.GetInt("RANDOM_SEED", 0);
  if (randomSeed == 0)
    randomSeed = time(NULL);
  RandomGen::SetSeed(randomSeed);
  HeurSchedType = parseListSchedType();
}

bool ScheduleDAGOptSched::isOptSchedEnabled() const {
  // check scheduler ini file to see if optsched is enabled
  auto optSchedOption =
      SchedulerOptions::getInstance().GetString("USE_OPT_SCHED");
  if (optSchedOption == "YES") {
    return true;
  } else if (optSchedOption == "HOT_ONLY") {
    // get the name of the function this scheduler was created for
    auto functionName = C->MF->getFunction().getName();
    // check the list of hot functions for the name of the current function
    return HotFunctions.GetBool(functionName.str(), false);
  } else if (optSchedOption == "NO") {
    return false;
  }

  Logger::Fatal("Unrecognized option for USE_OPT_SCHED setting: %s",
                optSchedOption.c_str());
}

bool ScheduleDAGOptSched::isTwoPassEnabled() const {
  // check scheduler ini file to see if two pass scheduling is enabled
  auto twoPassOption =
      SchedulerOptions::getInstance().GetString("USE_TWO_PASS");
  if (twoPassOption == "YES")
    return true;
  else if (twoPassOption == "NO")
    return false;

  Logger::Fatal("Unrecognized option for USE_TWO_PASS setting: %s",
                twoPassOption.c_str());
}

LATENCY_PRECISION ScheduleDAGOptSched::fetchLatencyPrecision() const {
  std::string lpName =
      SchedulerOptions::getInstance().GetString("LATENCY_PRECISION");
  if (lpName == "FILE" || lpName == "PRECISE") {
    return LTP_PRECISE;
  } else if (lpName == "LLVM" || lpName == "ROUGH") {
    return LTP_ROUGH;
  } else if (lpName == "UNIT" || lpName == "UNITY") {
    return LTP_UNITY;
  }

  Logger::Fatal("Unrecognized option for LATENCY_PRECISION setting: %s",
                lpName.c_str());
}

LB_ALG ScheduleDAGOptSched::parseLowerBoundAlgorithm() const {
  std::string LBalg = SchedulerOptions::getInstance().GetString("LB_ALG");
  if (LBalg == "RJ") {
    return LBA_RJ;
  } else if (LBalg == "LC") {
    return LBA_LC;
  }

  Logger::Fatal("Unrecognized option for LB_ALG setting: %s", LBalg.c_str());
}

// Helper function to find the next substring which is a heuristic name in Str
static LISTSCHED_HEURISTIC GetNextHeuristicName(const std::string &Str,
                                                size_t &StartIndex) {
  size_t Walk;
  for (Walk = StartIndex; Walk <= Str.length(); ++Walk) {
    if (Str[Walk] == '_')
      break;
  }

  // Match heuristic name to enum id
  for (const auto &LSH : HeuristicNames)
    if (!Str.compare(StartIndex, Walk - StartIndex, LSH.Name)) {
      StartIndex = Walk + 1;
      return LSH.HID;
    }

  Logger::Fatal("Unrecognized heuristic used: %s", Str.c_str());
}

SchedPriorities ScheduleDAGOptSched::parseHeuristic(const std::string &Str) {
  SchedPriorities Priorities;
  size_t StartIndex = 0;
  Priorities.cnt = 0;
  Priorities.isDynmc = false;
  do {
    LISTSCHED_HEURISTIC LSH = GetNextHeuristicName(Str, StartIndex);
    Priorities.vctr[Priorities.cnt++] = LSH;
    switch (LSH) {
    // Is LUC still the only dynamic heuristic?
    case LSH_LUC:
      Priorities.isDynmc = true;
      break;
    case LSH_LLVM:
      UseLLVMScheduler = true;
      break;
    default:
      break;
    }
  } while (!(StartIndex > Str.length()));

  return Priorities;
}

SPILL_COST_FUNCTION ScheduleDAGOptSched::parseSpillCostFunc() const {
  std::string name =
      SchedulerOptions::getInstance().GetString("SPILL_COST_FUNCTION");
  // PERP used to be called PEAK.
  if (name == "PERP" || name == "PEAK") {
    return SCF_PERP;
  } else if (name == "PRP") {
    return SCF_PRP;
  } else if (name == "PEAK_PER_TYPE") {
    return SCF_PEAK_PER_TYPE;
  } else if (name == "SUM") {
    return SCF_SUM;
  } else if (name == "PEAK_PLUS_AVG") {
    return SCF_PEAK_PLUS_AVG;
  } else if (name == "SLIL") {
    return SCF_SLIL;
  } else if (name == "OCC" || name == "TARGET") {
    return SCF_TARGET;
  }

  Logger::Fatal("Unrecognized option for SPILL_COST_FUNCTION setting: %s",
                name.c_str());
}

bool ScheduleDAGOptSched::shouldPrintSpills() const {
  std::string printSpills =
      SchedulerOptions::getInstance().GetString("PRINT_SPILL_COUNTS");
  if (printSpills == "YES") {
    return true;
  } else if (printSpills == "NO") {
    return false;
  } else if (printSpills == "HOT_ONLY") {
<<<<<<< HEAD
    auto functionName = C->MF->getFunction().getName();
    return HotFunctions.GetBool(functionName.str(), false);
  } else {
    LLVM_DEBUG(
        Logger::Error("Unknown value for PRINT_SPILL_COUNTS: %s. Assuming NO.",
                      printSpills.c_str()));
    return false;
=======
    std::string functionName = C->MF->getFunction().getName();
    return HotFunctions.GetBool(functionName, false);
>>>>>>> d18f56ca
  }

  Logger::Fatal("Unrecognized option for PRINT_SPILL_COUNTS setting: %s",
                printSpills.c_str());
}

bool ScheduleDAGOptSched::rpMismatch(InstSchedule *sched) {
  SetupLLVMDag();

  // LLVM peak register pressure
  const std::vector<unsigned> &RegionPressure =
      RPTracker.getPressure().MaxSetPressure;
  // OptSched peak register pressure
  const unsigned *regPressures = nullptr;
  // auto regTypeCount = sched->GetPeakRegPressures(regPressures);

  for (unsigned i = 0, e = RegionPressure.size(); i < e; ++i) {
    if (RegionPressure[i] != regPressures[i])
      return true;
  }

  return false;
}

void ScheduleDAGOptSched::finalizeSchedule() {
  if (TwoPassEnabled && OptSchedEnabled) {
    initSchedulers();

    LLVM_DEBUG(dbgs() << "Starting two pass scheduling approach\n");
    TwoPassSchedulingStarted = true;
    for (const SchedPassStrategy &S : SchedPasses) {
      MachineBasicBlock *MBB = nullptr;
      // Reset
      RegionNumber = ~0u;

      for (auto &Region : Regions) {
        RegionBegin = Region.first;
        RegionEnd = Region.second;

        if (RegionBegin->getParent() != MBB) {
          if (MBB)
            finishBlock();
          MBB = RegionBegin->getParent();
          startBlock(MBB);
        }
        unsigned NumRegionInstrs = std::distance(begin(), end());
        enterRegion(MBB, begin(), end(), NumRegionInstrs);

        // Skip empty scheduling regions (0 or 1 schedulable instructions).
        if (begin() == end() || begin() == std::prev(end())) {
          exitRegion();
          continue;
        }
        runSchedPass(S);
        Region = std::make_pair(RegionBegin, RegionEnd);
        exitRegion();
      }
      finishBlock();
    }
  }

  ScheduleDAGMILive::finalizeSchedule();

  LLVM_DEBUG(if (isSimRegAllocEnabled()) {
    dbgs() << "*************************************\n";
    dbgs() << "Function: " << MF.getName()
           << "\nTotal Simulated Spills: " << SimulatedSpills << "\n";
    dbgs() << "*************************************\n";
  });
}

void ScheduleDAGOptSched::runSchedPass(SchedPassStrategy S) {
  switch (S) {
  case OptSchedMinRP:
    scheduleOptSchedMinRP();
    break;
  case OptSchedBalanced:
    scheduleOptSchedBalanced();
    break;
  }
}

void ScheduleDAGOptSched::scheduleOptSchedMinRP() {
  LatencyPrecision = LTP_UNITY;
  // Set times for the first pass
  RegionTimeout = FirstPassRegionTimeout;
  LengthTimeout = FirstPassLengthTimeout;
  HeurSchedType = SCHED_LIST;

  schedule();
  Logger::Info("End of first pass through\n");
}

void ScheduleDAGOptSched::scheduleOptSchedBalanced() {
  SecondPass = true;
  LatencyPrecision = LTP_ROUGH;

  // Set times for the second pass
  RegionTimeout = SecondPassRegionTimeout;
  LengthTimeout = SecondPassLengthTimeout;

  // Set the heuristic for the enumerator in the second pass.
  EnumPriorities = SecondPassEnumPriorities;

  // Force the input to the balanced scheduler to be the sequential order of the
  // (hopefully) good register pressure schedule. We don't want the list
  // scheduler to mangle the input because of latency or resource constraints.
  HeurSchedType = SCHED_SEQ;

  // Force disable LLVM scheduler so that it doesn't re-order schedule
  // from first pass.
  UseLLVMScheduler = false;

  // Disable RP-only for 2nd pass.
  SchedForRPOnly = false;

  // Disable RP-only graph transformations in balanced mode
  StaticNodeSup = false;
  MultiPassStaticNodeSup = false;

  schedule();
  Logger::Info("End of second pass through");
}

bool ScheduleDAGOptSched::isSimRegAllocEnabled() const {
  // This will return false if only the list schedule is allocated.
  return (
      OPTSCHED_gPrintSpills &&
      (SchedulerOptions::getInstance().GetString(
           "SIMULATE_REGISTER_ALLOCATION") == "BEST" ||
       SchedulerOptions::getInstance().GetString(
           "SIMULATE_REGISTER_ALLOCATION") == "BOTH" ||
       SchedulerOptions::getInstance().GetString(
           "SIMULATE_REGISTER_ALLOCATION") == "TAKE_SCHED_WITH_LEAST_SPILLS"));
}

void ScheduleDAGOptSched::getRealCfgPaths() {
  // Find full path to OptSchedCfg directory.
  SmallString<128> PathCfg;
  auto EC = sys::fs::real_path(OptSchedCfg, PathCfg, true);
  if (EC)
    reportCfgDirPathError(EC, OptSchedCfg);

  // If the path to any of the config files are not specified, use the default
  // values.
  if (OptSchedCfgS.empty())
    (PathCfg + DEFAULT_CFGS_FNAME).toVector(PathCfgS);
  else {
    PathCfgS = OptSchedCfgS;
    getRealCfgPathCL(PathCfgS);
  }

  if (OptSchedCfgHF.empty())
    (PathCfg + DEFAULT_CFGHF_FNAME).toVector(PathCfgHF);
  else {
    PathCfgHF = OptSchedCfgHF;
    getRealCfgPathCL(PathCfgHF);
  }

  if (OptSchedCfgMM.empty())
    (PathCfg + DEFAULT_CFGMM_FNAME).toVector(PathCfgMM);
  else {
    PathCfgMM = OptSchedCfgMM;
    getRealCfgPathCL(PathCfgMM);
  }

  // Convert full paths to native fromat.
  sys::path::native(PathCfgS);
  sys::path::native(PathCfgHF);
  sys::path::native(PathCfgMM);
}

#if !defined(NDEBUG) || defined(LLVM_ENABLE_DUMP)
// Print registers from RegisterMaskPair vector
static Printable
printMaskPairs(const SmallVectorImpl<RegisterMaskPair> &RegPairs,
               const TargetRegisterInfo *TRI, const MachineRegisterInfo &MRI) {
  return Printable([&RegPairs, TRI, &MRI](raw_ostream &OS) {
    for (const auto &P : RegPairs) {
      const TargetRegisterClass *RegClass;

      if (llvm::Register::isPhysicalRegister(P.RegUnit))
        RegClass = TRI->getMinimalPhysRegClass(P.RegUnit);
      else if (llvm::Register::isVirtualRegister(P.RegUnit))
        RegClass = MRI.getRegClass(P.RegUnit);
      else
        RegClass = nullptr;

      OS << printReg(P.RegUnit, TRI, 0) << ':' << PrintLaneMask(P.LaneMask)
         << " (" << (RegClass ? TRI->getRegClassName(RegClass) : "noclass")
         << ") ";
    }
  });
}

LLVM_DUMP_METHOD
void ScheduleDAGOptSched::dumpLLVMRegisters() const {
  dbgs() << "LLVM Registers\n";
  for (const auto &SU : SUnits) {
    assert(SU.isInstr());
    const MachineInstr *MI = SU.getInstr();
    dbgs() << "Instr: ";
    dbgs() << "(" << SU.NodeNum << ") " << TII->getName(MI->getOpcode())
           << '\n';

    RegisterOperands RegOpers;
    RegOpers.collect(*MI, *TRI, MRI, true, false);

    dbgs() << "\t--Defs: " << printMaskPairs(RegOpers.Defs, TRI, MRI);
    dbgs() << '\n';

    dbgs() << "\t--Uses: " << printMaskPairs(RegOpers.Uses, TRI, MRI);
    dbgs() << "\n\n";
  }

  // Print registers used/defined by the region boundary
  const MachineInstr *MI = getRegionEnd();
  // Make sure EndRegion is not a sentinel value
  if (MI) {
    dbgs() << "Instr: ";
    dbgs() << "(ExitSU) " << TII->getName(MI->getOpcode()) << '\n';

    RegisterOperands RegOpers;
    RegOpers.collect(*MI, *TRI, MRI, true, false);

    dbgs() << "\t--Defs: " << printMaskPairs(RegOpers.Defs, TRI, MRI);
    dbgs() << '\n';

    dbgs() << "\t--Uses: " << printMaskPairs(RegOpers.Uses, TRI, MRI);
    dbgs() << "\n\n";
  }

  // Print live-in/live-out register
  dbgs() << "Live-In/Live-Out registers:\n";
  dbgs() << "\t--Live-In: "
         << printMaskPairs(getRegPressure().LiveInRegs, TRI, MRI);
  dbgs() << '\n';

  dbgs() << "\t--Live-Out: "
         << printMaskPairs(getRegPressure().LiveOutRegs, TRI, MRI);
  dbgs() << "\n\n";
}
#endif<|MERGE_RESOLUTION|>--- conflicted
+++ resolved
@@ -31,6 +31,7 @@
 #include "llvm/Support/FileSystem.h"
 #include "llvm/Support/Path.h"
 #include "llvm/Support/raw_ostream.h"
+#include "llvm/Target/TargetMachine.h"
 #include <algorithm>
 #include <chrono>
 #include <string>
@@ -66,18 +67,14 @@
 
 // Create OptSched ScheduleDAG.
 static ScheduleDAGInstrs *createOptSched(MachineSchedContext *C) {
-<<<<<<< HEAD
-  return new ScheduleDAGOptSched(C, std::make_unique<GenericScheduler>(C));
-=======
   ScheduleDAGMILive *DAG =
-      new ScheduleDAGOptSched(C, llvm::make_unique<GenericScheduler>(C));
+      new ScheduleDAGOptSched(C, std::make_unique<GenericScheduler>(C));
   DAG->addMutation(createCopyConstrainDAGMutation(DAG->TII, DAG->TRI));
   // README: if you need the x86 mutations uncomment the next line.
   // addMutation(createX86MacroFusionDAGMutation());
   // You also need to add the next line somewhere above this function
   //#include "../../../../../llvm/lib/Target/X86/X86MacroFusion.h"
   return DAG;
->>>>>>> d18f56ca
 }
 
 // Register the machine scheduler.
@@ -609,7 +606,7 @@
     return true;
   } else if (optSchedOption == "HOT_ONLY") {
     // get the name of the function this scheduler was created for
-    auto functionName = C->MF->getFunction().getName();
+    StringRef functionName = C->MF->getFunction().getName();
     // check the list of hot functions for the name of the current function
     return HotFunctions.GetBool(functionName.str(), false);
   } else if (optSchedOption == "NO") {
@@ -734,18 +731,8 @@
   } else if (printSpills == "NO") {
     return false;
   } else if (printSpills == "HOT_ONLY") {
-<<<<<<< HEAD
-    auto functionName = C->MF->getFunction().getName();
+    StringRef functionName = C->MF->getFunction().getName();
     return HotFunctions.GetBool(functionName.str(), false);
-  } else {
-    LLVM_DEBUG(
-        Logger::Error("Unknown value for PRINT_SPILL_COUNTS: %s. Assuming NO.",
-                      printSpills.c_str()));
-    return false;
-=======
-    std::string functionName = C->MF->getFunction().getName();
-    return HotFunctions.GetBool(functionName, false);
->>>>>>> d18f56ca
   }
 
   Logger::Fatal("Unrecognized option for PRINT_SPILL_COUNTS setting: %s",
