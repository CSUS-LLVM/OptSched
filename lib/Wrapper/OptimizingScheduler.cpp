--- conflicted
+++ resolved
@@ -829,13 +829,10 @@
   // Disable RP-only for 2nd pass.
   SchedForRPOnly = false;
 
-<<<<<<< HEAD
-=======
   // Disable RP-only graph transformations in balanced mode
   StaticNodeSup = false;
   MultiPassStaticNodeSup = false;
 
->>>>>>> de26bf53
   schedule();
   Logger::Info("End of second pass through");
 }
