#include "opt-sched/Scheduler/bb_spill.h"
#include "opt-sched/Scheduler/aco.h"
#include "opt-sched/Scheduler/config.h"
#include "opt-sched/Scheduler/data_dep.h"
#include "opt-sched/Scheduler/enumerator.h"
#include "opt-sched/Scheduler/list_sched.h"
#include "opt-sched/Scheduler/logger.h"
#include "opt-sched/Scheduler/random.h"
#include "opt-sched/Scheduler/reg_alloc.h"
#include "opt-sched/Scheduler/register.h"
#include "opt-sched/Scheduler/relaxed_sched.h"
#include "opt-sched/Scheduler/stats.h"
#include "opt-sched/Scheduler/utilities.h"
#include "llvm/ADT/STLExtras.h"
#include <algorithm>
#include <cstdio>
#include <iostream>
#include <iterator>
#include <map>
#include <numeric>
#include <set>
#include <sstream>
#include <utility>

extern bool OPTSCHED_gPrintSpills;

using namespace llvm::opt_sched;

// The denominator used when calculating cost weight.
static const int COST_WGHT_BASE = 100;

BBWithSpill::BBWithSpill(const OptSchedTarget *OST_, DataDepGraph *dataDepGraph,
                         long rgnNum, int16_t sigHashSize, LB_ALG lbAlg,
                         SchedPriorities hurstcPrirts,
                         SchedPriorities enumPrirts, bool vrfySched,
                         Pruning PruningStrategy, bool SchedForRPOnly,
                         bool enblStallEnum, int SCW,
                         SPILL_COST_FUNCTION spillCostFunc,
                         SchedulerType HeurSchedType)
    : SchedRegion(OST_->MM, dataDepGraph, rgnNum, sigHashSize, lbAlg,
                  hurstcPrirts, enumPrirts, vrfySched, PruningStrategy,
                  HeurSchedType, spillCostFunc),
      OST(OST_) {
  enumrtr_ = NULL;
  optmlSpillCost_ = INVALID_VALUE;

  crntCycleNum_ = INVALID_VALUE;
  crntSlotNum_ = INVALID_VALUE;
  crntSpillCost_ = INVALID_VALUE;

  SchedForRPOnly_ = SchedForRPOnly;

  enblStallEnum_ = enblStallEnum;
  SCW_ = SCW;
  schedCostFactor_ = COST_WGHT_BASE;
  trackLiveRangeLngths_ = true;

  regTypeCnt_ = OST->MM->GetRegTypeCnt();
  regFiles_ = dataDepGraph->getRegFiles();
  liveRegs_ = new WeightedBitVector[regTypeCnt_];
  livePhysRegs_ = new WeightedBitVector[regTypeCnt_];
  spillCosts_ = new InstCount[dataDepGraph_->GetInstCnt()];
  peakRegPressures_ = new InstCount[regTypeCnt_];
  regPressures_.resize(regTypeCnt_);
  sumOfLiveIntervalLengths_.resize(regTypeCnt_, 0);

  entryInstCnt_ = 0;
  exitInstCnt_ = 0;
  schduldEntryInstCnt_ = 0;
  schduldExitInstCnt_ = 0;
  schduldInstCnt_ = 0;
}
/****************************************************************************/

BBWithSpill::~BBWithSpill() {
  if (enumrtr_ != NULL) {
    delete enumrtr_;
  }

  delete[] liveRegs_;
  delete[] livePhysRegs_;
  delete[] spillCosts_;
  delete[] peakRegPressures_;
}
/*****************************************************************************/

bool BBWithSpill::EnableEnum_() {
  return true;
  /*
  if (maxSpillCost_ > 0 && hurstcCost_ > maxSpillCost_) {
    Logger::Info("Bypassing enumeration due to a large spill cost of %d",
                 hurstcCost_);
    return false;
  }
  return true;
  */
}
/*****************************************************************************/

ConstrainedScheduler *BBWithSpill::AllocHeuristicScheduler_() {
  switch (GetHeuristicSchedulerType()) {
  case SCHED_LIST:
    return new ListScheduler(dataDepGraph_, machMdl_, abslutSchedUprBound_,
                             GetHeuristicPriorities());
    break;
  case SCHED_SEQ:
    return new SequentialListScheduler(dataDepGraph_, machMdl_,
                                       abslutSchedUprBound_,
                                       GetHeuristicPriorities());
    break;
  }
  llvm_unreachable("Unknown heuristic scheduler type!");
}
/*****************************************************************************/

void BBWithSpill::SetupPhysRegs_() {
  int physRegCnt;
  for (int i = 0; i < regTypeCnt_; i++) {
    physRegCnt = regFiles_[i].FindPhysRegCnt();
    if (physRegCnt > 0)
      livePhysRegs_[i].Construct(physRegCnt);
  }
}
/*****************************************************************************/

void BBWithSpill::CmputAbslutUprBound_() {
  abslutSchedUprBound_ = dataDepGraph_->GetAbslutSchedUprBound();
  dataDepGraph_->SetAbslutSchedUprBound(abslutSchedUprBound_);
}
/*****************************************************************************/

void BBWithSpill::CmputSchedUprBound_() {
  // The maximum increase in sched length that might result in a smaller cost
  // than the known one
  int maxLngthIncrmnt = (GetBestCost() - 1) / schedCostFactor_;

  if (machMdl_->IsSimple() && dataDepGraph_->GetMaxLtncy() <= 1) {
#if defined(IS_DEBUG_DAG) || defined(IS_DEBUG_SIMPLE_DAGS)
    Logger::Info("Simple DAG with max latency of one or less.");
#endif
    maxLngthIncrmnt = 0;
  }

  assert(maxLngthIncrmnt >= 0);

  // Any schedule longer than this will have a cost that is greater than or
  // equal to that of the list schedule
  schedUprBound_ = schedLwrBound_ + maxLngthIncrmnt;

  if (abslutSchedUprBound_ < schedUprBound_) {
    schedUprBound_ = abslutSchedUprBound_;
  }
}
/*****************************************************************************/

static InstCount ComputeSLILStaticLowerBound(int64_t regTypeCnt_,
                                             RegisterFile *regFiles_,
                                             DataDepGraph *dataDepGraph_) {
  // (Chris): To calculate a naive lower bound of the SLIL, count all the defs
  // and uses for each register.
  int naiveLowerBound = 0;
  for (int i = 0; i < regTypeCnt_; ++i) {
    for (int j = 0; j < regFiles_[i].GetRegCnt(); ++j) {
      const auto &reg = regFiles_[i].GetReg(j);
      for (const auto &instruction : reg->GetDefList()) {
        if (reg->AddToInterval(instruction)) {
          ++naiveLowerBound;
        }
      }
      for (const auto &instruction : reg->GetUseList()) {
        if (reg->AddToInterval(instruction)) {
          ++naiveLowerBound;
        }
      }
    }
  }

#if defined(IS_DEBUG_SLIL_COST_LOWER_BOUND)
  Logger::Info("SLIL Naive Static Lower Bound Cost  is %llu for Dag %s",
               naiveLowerBound, dataDepGraph_->GetDagID());
#endif

  // (Chris): Another improvement to the lower bound calculation takes advantage
  // of the transitive closure of the DAG. Suppose instruction X must happen
  // between A and B, where A defines a register that B uses. Then, the live
  // range length of A increases by 1.
  auto closureLowerBound = naiveLowerBound;
  for (int i = 0; i < dataDepGraph_->GetInstCnt(); ++i) {
    const auto &inst = dataDepGraph_->GetInstByIndx(i);
    // For each register this instruction defines, compute the intersection
    // between the recursive successor list of this instruction and the
    // recursive predecessors of the dependent instruction.
    auto recSuccBV = inst->GetRcrsvNghbrBitVector(DIR_FRWRD);
    for (Register *def : inst->GetDefs()) {
      for (const auto &dependentInst : def->GetUseList()) {
        auto recPredBV = const_cast<SchedInstruction *>(dependentInst)
                             ->GetRcrsvNghbrBitVector(DIR_BKWRD);
        assert(recSuccBV->GetSize() == recPredBV->GetSize() &&
               "Successor list size doesn't match predecessor list size!");
        for (int k = 0; k < recSuccBV->GetSize(); ++k) {
          if (recSuccBV->GetBit(k) & recPredBV->GetBit(k)) {
            if (def->AddToInterval(dataDepGraph_->GetInstByIndx(k))) {
              ++closureLowerBound;
            }
          }
        }
      }
    }
  }

#if defined(IS_DEBUG_SLIL_COST_LOWER_BOUND)
  Logger::Info("SLIL Closur Static Lower Bound Cost is %llu for Dag %s",
               closureLowerBound, dataDepGraph_->GetDagID());
#endif

  // (Chris): A better lower bound can be computed by adding more to the SLIL
  // based on the instructions that use more than one register (defined by
  // different instructions).
  int commonUseLowerBound = closureLowerBound;
  std::vector<std::pair<const SchedInstruction *, Register *>> usedInsts;
  for (int i = 0; i < dataDepGraph_->GetInstCnt(); ++i) {
    const auto &inst = dataDepGraph_->GetInstByIndx(i);

    // Get a list of instructions that define the registers, in array form.
    usedInsts.clear();
<<<<<<< HEAD
    for (int j = 0; j < usedRegCount; ++j) {
      auto *reg = usedRegisters[j];
      assert(reg->GetDefList().size() == 1 &&
             "Number of defs for register is not 1!");
      usedInsts.push_back(std::make_pair(*(reg->GetDefList().begin()), reg));
    }
=======
    llvm::transform(inst->GetUses(), std::back_inserter(usedInsts),
                    [&](Register *reg) {
                      assert(reg->GetDefList().size() == 1 &&
                             "Number of defs for register is not 1!");
                      return std::make_pair(*(reg->GetDefList().begin()), reg);
                    });
>>>>>>> d18f56ca

#if defined(IS_DEBUG_SLIL_COMMON_USE_LB)
    Logger::Info("Common Use Lower Bound Instruction %d", inst->GetNum());
    Logger::Info("  Instruction %d uses:", inst->GetNum());
    for (const auto &p : usedInsts) {
      Logger::Info("    Instruction %d register %d:%d", p.first->GetNum(),
                   p.second->GetType(), p.second->GetNum());
    }

    for (const auto &p : usedInsts) {
      Logger::Info("  Live interval of Register %d:%d (defined by Inst %d):",
                   p.second->GetType(), p.second->GetNum(), p.first->GetNum());
      for (const auto &s : p.second->GetLiveInterval()) {
        Logger::Info("    %d", s->GetNum());
      }
    }
#endif

    for (size_t j = 0; j < usedInsts.size(); ++j) {
      for (size_t k = j + 1; k < usedInsts.size(); ++k) {
        const auto &jReg = usedInsts[j].second;
        const auto &kReg = usedInsts[k].second;

        // If k is not in the live interval of j AND ALSO j is not in the live
        // interval of k, add k to the live interval of j, and increment the
        // lower bound by 1.
        bool found = jReg->IsInInterval(usedInsts[k].first) ||
                     kReg->IsInInterval(usedInsts[j].first) ||
                     jReg->IsInPossibleInterval(usedInsts[k].first) ||
                     kReg->IsInPossibleInterval(usedInsts[j].first);

        if (!found && usedInsts[j].first != usedInsts[k].first) {
          jReg->AddToPossibleInterval(usedInsts[k].first);
          kReg->AddToPossibleInterval(usedInsts[j].first);

          commonUseLowerBound++;
#if defined(IS_DEBUG_SLIL_COMMON_USE_LB)
          Logger::Info("  Common Use: Found two instructions %d and %d",
                       usedInsts[j].first->GetNum(),
                       usedInsts[k].first->GetNum());
#endif
        }
      }
    }
  }

#if defined(IS_DEBUG_SLIL_COST_LOWER_BOUND)
  if (commonUseLowerBound > closureLowerBound)
    Logger::Info("SLIL Final  Static Lower Bound Cost is %llu for Dag %s",
                 commonUseLowerBound, dataDepGraph_->GetDagID());
#endif

  return static_cast<InstCount>(commonUseLowerBound);
}
/*****************************************************************************/

InstCount BBWithSpill::CmputCostLwrBound() {
  InstCount spillCostLwrBound = 0;

  if (GetSpillCostFunc() == SCF_SLIL) {
    spillCostLwrBound =
        ComputeSLILStaticLowerBound(regTypeCnt_, regFiles_, dataDepGraph_);
    dynamicSlilLowerBound_ = spillCostLwrBound;
    staticSlilLowerBound_ = spillCostLwrBound;
  }

  // for(InstCount i=0; i< dataDepGraph_->GetInstCnt(); i++) {
  //   inst = dataDepGraph_->GetInstByIndx(i);
  // }

  InstCount staticLowerBound =
      schedLwrBound_ * schedCostFactor_ + spillCostLwrBound * SCW_;

#if defined(IS_DEBUG_STATIC_LOWER_BOUND)
  Logger::Info(
      "DAG %s spillCostLB %d scFactor %d lengthLB %d lenFactor %d staticLB %d",
      dataDepGraph_->GetDagID(), spillCostLwrBound, SCW_, schedLwrBound_,
      schedCostFactor_, staticLowerBound);
#endif

  return staticLowerBound;
}
/*****************************************************************************/

void BBWithSpill::InitForSchdulng() {
  InitForCostCmputtn_();

  schduldEntryInstCnt_ = 0;
  schduldExitInstCnt_ = 0;
  schduldInstCnt_ = 0;
}
/*****************************************************************************/

void BBWithSpill::InitForCostCmputtn_() {
  int i;

  crntCycleNum_ = 0;
  crntSlotNum_ = 0;
  crntSpillCost_ = 0;
  crntStepNum_ = -1;
  peakSpillCost_ = 0;
  totSpillCost_ = 0;

  for (i = 0; i < regTypeCnt_; i++) {
    regFiles_[i].ResetCrntUseCnts();
    regFiles_[i].ResetCrntLngths();
  }

  for (i = 0; i < regTypeCnt_; i++) {
    liveRegs_[i].Reset();
    if (regFiles_[i].GetPhysRegCnt() > 0)
      livePhysRegs_[i].Reset();
    //    if (chkCnflcts_)
    //      regFiles_[i].ResetConflicts();
    peakRegPressures_[i] = 0;
    regPressures_[i] = 0;
  }

  for (i = 0; i < dataDepGraph_->GetInstCnt(); i++)
    spillCosts_[i] = 0;

  for (auto &i : sumOfLiveIntervalLengths_)
    i = 0;

  dynamicSlilLowerBound_ = staticSlilLowerBound_;
}
/*****************************************************************************/

InstCount BBWithSpill::CmputNormCost_(InstSchedule *sched,
                                      COST_COMP_MODE compMode,
                                      InstCount &execCost, bool trackCnflcts) {
  InstCount cost = CmputCost_(sched, compMode, execCost, trackCnflcts);

  cost -= GetCostLwrBound();
  execCost -= GetCostLwrBound();

  sched->SetCost(cost);
  sched->SetExecCost(execCost);
  return cost;
}
/*****************************************************************************/

InstCount BBWithSpill::CmputCost_(InstSchedule *sched, COST_COMP_MODE compMode,
                                  InstCount &execCost, bool trackCnflcts) {
  if (compMode == CCM_STTC) {
    if (GetSpillCostFunc() == SCF_SPILLS) {
      LocalRegAlloc regAlloc(sched, dataDepGraph_);
      regAlloc.SetupForRegAlloc();
      regAlloc.AllocRegs();
      crntSpillCost_ = regAlloc.GetCost();
    }
  }

  assert(sched->IsComplete());
  InstCount cost = sched->GetCrntLngth() * schedCostFactor_;
  execCost = cost;
  cost += crntSpillCost_ * SCW_;
  sched->SetSpillCosts(spillCosts_);
  sched->SetPeakRegPressures(peakRegPressures_);
  sched->SetSpillCost(crntSpillCost_);
  return cost;
}
/*****************************************************************************/

void BBWithSpill::CmputCrntSpillCost_() {
  switch (GetSpillCostFunc()) {
  case SCF_PERP:
  case SCF_PRP:
  case SCF_PEAK_PER_TYPE:
  case SCF_TARGET:
    crntSpillCost_ = peakSpillCost_;
    break;
  case SCF_SUM:
    crntSpillCost_ = totSpillCost_;
    break;
  case SCF_PEAK_PLUS_AVG:
    crntSpillCost_ =
        peakSpillCost_ + totSpillCost_ / dataDepGraph_->GetInstCnt();
    break;
  case SCF_SLIL:
    crntSpillCost_ = slilSpillCost_;
    break;
  default:
    crntSpillCost_ = peakSpillCost_;
    break;
  }
}
/*****************************************************************************/

void BBWithSpill::UpdateSpillInfoForSchdul_(SchedInstruction *inst,
                                            bool trackCnflcts) {
  int16_t regType;
  int regNum, physRegNum;
  int liveRegs;
  InstCount newSpillCost;

#ifdef IS_DEBUG_REG_PRESSURE
  Logger::Info("Updating reg pressure after scheduling Inst %d",
               inst->GetNum());
#endif

  // Update Live regs after uses
  for (Register *use : inst->GetUses()) {
    regType = use->GetType();
    regNum = use->GetNum();
    physRegNum = use->GetPhysicalNumber();

    if (use->IsLive() == false)
      Logger::Fatal("Reg %d of type %d is used without being defined", regNum,
                    regType);

#ifdef IS_DEBUG_REG_PRESSURE
    Logger::Info("Inst %d uses reg %d of type %d and %d uses", inst->GetNum(),
                 regNum, regType, use->GetUseCnt());
#endif

    use->AddCrntUse();

    if (use->IsLive() == false) {
      // (Chris): The SLIL calculation below the def and use for-loops doesn't
      // consider the last use of a register. Thus, an additional increment must
      // happen here.
      if (GetSpillCostFunc() == SCF_SLIL) {
        sumOfLiveIntervalLengths_[regType]++;
        if (!use->IsInInterval(inst) && !use->IsInPossibleInterval(inst)) {
          ++dynamicSlilLowerBound_;
        }
      }

      liveRegs_[regType].SetBit(regNum, false, use->GetWght());

#ifdef IS_DEBUG_REG_PRESSURE
      Logger::Info("Reg type %d now has %d live regs", regType,
                   liveRegs_[regType].GetOneCnt());
#endif

      if (regFiles_[regType].GetPhysRegCnt() > 0 && physRegNum >= 0)
        livePhysRegs_[regType].SetBit(physRegNum, false, use->GetWght());
    }
  }

  // Update Live regs after defs
  for (Register *def : inst->GetDefs()) {
    regType = def->GetType();
    regNum = def->GetNum();
    physRegNum = def->GetPhysicalNumber();

#ifdef IS_DEBUG_REG_PRESSURE
    Logger::Info("Inst %d defines reg %d of type %d and %d uses",
                 inst->GetNum(), regNum, regType, def->GetUseCnt());
#endif

    // if (def->GetUseCnt() > 0) {

    if (trackCnflcts && liveRegs_[regType].GetOneCnt() > 0)
      regFiles_[regType].AddConflictsWithLiveRegs(
          regNum, liveRegs_[regType].GetOneCnt());

    liveRegs_[regType].SetBit(regNum, true, def->GetWght());

#ifdef IS_DEBUG_REG_PRESSURE
    Logger::Info("Reg type %d now has %d live regs", regType,
                 liveRegs_[regType].GetOneCnt());
#endif

    if (regFiles_[regType].GetPhysRegCnt() > 0 && physRegNum >= 0)
      livePhysRegs_[regType].SetBit(physRegNum, true, def->GetWght());
    def->ResetCrntUseCnt();
    //}
  }

  newSpillCost = 0;

#ifdef IS_DEBUG_SLIL_CORRECT
  if (OPTSCHED_gPrintSpills) {
    Logger::Info(
        "Printing live range lengths for instruction BEFORE calculation.");
    for (int j = 0; j < sumOfLiveIntervalLengths_.size(); j++) {
      Logger::Info("SLIL for regType %d %s is currently %d", j,
                   sumOfLiveIntervalLengths_[j]);
    }
    Logger::Info("Now computing spill cost for instruction.");
  }
#endif

  for (int16_t i = 0; i < regTypeCnt_; i++) {
    liveRegs = liveRegs_[i].GetWghtedCnt();
    // Set current RP for register type "i"
    regPressures_[i] = liveRegs;
    // Update peak RP for register type "i"
    if (liveRegs > peakRegPressures_[i])
      peakRegPressures_[i] = liveRegs;

    // (Chris): Compute sum of live range lengths at this point
    if (GetSpillCostFunc() == SCF_SLIL) {
      sumOfLiveIntervalLengths_[i] += liveRegs_[i].GetOneCnt();
      for (int j = 0; j < liveRegs_[i].GetSize(); ++j) {
        if (liveRegs_[i].GetBit(j)) {
          const Register *reg = regFiles_[i].GetReg(j);
          if (!reg->IsInInterval(inst) && !reg->IsInPossibleInterval(inst)) {
            ++dynamicSlilLowerBound_;
          }
        }
      }
    }

    // FIXME: Can this be taken out of this loop?
    if (GetSpillCostFunc() == SCF_SLIL) {
      slilSpillCost_ = std::accumulate(sumOfLiveIntervalLengths_.begin(),
                                       sumOfLiveIntervalLengths_.end(), 0);
    }
  }

  if (GetSpillCostFunc() == SCF_TARGET) {
    newSpillCost = OST->getCost(regPressures_);

  } else if (GetSpillCostFunc() == SCF_SLIL) {
    slilSpillCost_ = std::accumulate(sumOfLiveIntervalLengths_.begin(),
                                     sumOfLiveIntervalLengths_.end(), 0);

  } else if (GetSpillCostFunc() == SCF_PRP) {
    newSpillCost =
        std::accumulate(regPressures_.begin(), regPressures_.end(), 0);

  } else if (GetSpillCostFunc() == SCF_PEAK_PER_TYPE) {
    for (int i = 0; i < regTypeCnt_; i++)
      newSpillCost +=
          std::max(0, peakRegPressures_[i] - machMdl_->GetPhysRegCnt(i));

  } else {
    // Default is PERP (Some SCF like SUM rely on PERP being the default here)
    int i = 0;
    std::for_each(
        regPressures_.begin(), regPressures_.end(), [&](InstCount RP) {
          newSpillCost += std::max(0, RP - machMdl_->GetPhysRegCnt(i++));
        });
  }

#ifdef IS_DEBUG_SLIL_CORRECT
  if (OPTSCHED_gPrintSpills) {
    Logger::Info(
        "Printing live range lengths for instruction AFTER calculation.");
    for (int j = 0; j < sumOfLiveIntervalLengths_.size(); j++) {
      Logger::Info("SLIL for regType %d is currently %d", j,
                   sumOfLiveIntervalLengths_[j]);
    }
  }
#endif

  crntStepNum_++;
  spillCosts_[crntStepNum_] = newSpillCost;

#ifdef IS_DEBUG_REG_PRESSURE
  Logger::Info("Spill cost at step  %d = %d", crntStepNum_, newSpillCost);
#endif

  totSpillCost_ += newSpillCost;

  peakSpillCost_ = std::max(peakSpillCost_, newSpillCost);

  CmputCrntSpillCost_();

  schduldInstCnt_++;
  if (inst->MustBeInBBEntry())
    schduldEntryInstCnt_++;
  if (inst->MustBeInBBExit())
    schduldExitInstCnt_++;
}
/*****************************************************************************/

void BBWithSpill::UpdateSpillInfoForUnSchdul_(SchedInstruction *inst) {
  int16_t regType;
  int regNum, physRegNum;
  bool isLive;

#ifdef IS_DEBUG_REG_PRESSURE
  Logger::Info("Updating reg pressure after unscheduling Inst %d",
               inst->GetNum());
#endif

  // (Chris): Update the SLIL for all live regs at this point.
  if (GetSpillCostFunc() == SCF_SLIL) {
    for (int i = 0; i < regTypeCnt_; ++i) {
      for (int j = 0; j < liveRegs_[i].GetSize(); ++j) {
        if (liveRegs_[i].GetBit(j)) {
          const Register *reg = regFiles_[i].GetReg(j);
          sumOfLiveIntervalLengths_[i]--;
          if (!reg->IsInInterval(inst) && !reg->IsInPossibleInterval(inst)) {
            --dynamicSlilLowerBound_;
          }
        }
      }
      assert(sumOfLiveIntervalLengths_[i] >= 0 &&
             "UpdateSpillInfoForUnSchdul_: SLIL negative!");
    }
  }

  // Update Live regs
  for (Register *def : inst->GetDefs()) {
    regType = def->GetType();
    regNum = def->GetNum();
    physRegNum = def->GetPhysicalNumber();

#ifdef IS_DEBUG_REG_PRESSURE
    Logger::Info("Inst %d defines reg %d of type %d and %d uses",
                 inst->GetNum(), regNum, regType, def->GetUseCnt());
#endif

    // if (def->GetUseCnt() > 0) {
    assert(liveRegs_[regType].GetBit(regNum));
    liveRegs_[regType].SetBit(regNum, false, def->GetWght());

#ifdef IS_DEBUG_REG_PRESSURE
    Logger::Info("Reg type %d now has %d live regs", regType,
                 liveRegs_[regType].GetOneCnt());
#endif

    if (regFiles_[regType].GetPhysRegCnt() > 0 && physRegNum >= 0)
      livePhysRegs_[regType].SetBit(physRegNum, false, def->GetWght());
    def->ResetCrntUseCnt();
    //}
  }

  for (Register *use : inst->GetUses()) {
    regType = use->GetType();
    regNum = use->GetNum();
    physRegNum = use->GetPhysicalNumber();

#ifdef IS_DEBUG_REG_PRESSURE
    Logger::Info("Inst %d uses reg %d of type %d and %d uses", inst->GetNum(),
                 regNum, regType, use->GetUseCnt());
#endif

    isLive = use->IsLive();
    use->DelCrntUse();
    assert(use->IsLive());

    if (isLive == false) {
      // (Chris): Since this was the last use, the above SLIL calculation didn't
      // take this instruction into account.
      if (GetSpillCostFunc() == SCF_SLIL) {
        sumOfLiveIntervalLengths_[regType]--;
        if (!use->IsInInterval(inst) && !use->IsInPossibleInterval(inst)) {
          --dynamicSlilLowerBound_;
        }
        assert(sumOfLiveIntervalLengths_[regType] >= 0 &&
               "UpdateSpillInfoForUnSchdul_: SLIL negative!");
      }
      liveRegs_[regType].SetBit(regNum, true, use->GetWght());

#ifdef IS_DEBUG_REG_PRESSURE
      Logger::Info("Reg type %d now has %d live regs", regType,
                   liveRegs_[regType].GetOneCnt());
#endif

      if (regFiles_[regType].GetPhysRegCnt() > 0 && physRegNum >= 0)
        livePhysRegs_[regType].SetBit(physRegNum, true, use->GetWght());
    }
  }

  schduldInstCnt_--;
  if (inst->MustBeInBBEntry())
    schduldEntryInstCnt_--;
  if (inst->MustBeInBBExit())
    schduldExitInstCnt_--;

  totSpillCost_ -= spillCosts_[crntStepNum_];
  crntStepNum_--;

#ifdef IS_DEBUG_REG_PRESSURE
// Logger::Info("Spill cost at step  %d = %d", crntStepNum_, newSpillCost);
#endif
}
/*****************************************************************************/

void BBWithSpill::SchdulInst(SchedInstruction *inst, InstCount cycleNum,
                             InstCount slotNum, bool trackCnflcts) {
  crntCycleNum_ = cycleNum;
  crntSlotNum_ = slotNum;
  if (inst == NULL)
    return;
  assert(inst != NULL);
  UpdateSpillInfoForSchdul_(inst, trackCnflcts);
}
/*****************************************************************************/

void BBWithSpill::UnschdulInst(SchedInstruction *inst, InstCount cycleNum,
                               InstCount slotNum, EnumTreeNode *trgtNode) {
  if (slotNum == 0) {
    crntCycleNum_ = cycleNum - 1;
    crntSlotNum_ = machMdl_->GetIssueRate() - 1;
  } else {
    crntCycleNum_ = cycleNum;
    crntSlotNum_ = slotNum - 1;
  }

  if (inst == NULL) {
    return;
  }

  UpdateSpillInfoForUnSchdul_(inst);
  peakSpillCost_ = trgtNode->GetPeakSpillCost();
  CmputCrntSpillCost_();
}
/*****************************************************************************/

void BBWithSpill::FinishHurstc_() {

#ifdef IS_DEBUG_BBSPILL_COST
  stats::traceCostLowerBound.Record(costLwrBound_);
  stats::traceHeuristicCost.Record(hurstcCost_);
  stats::traceHeuristicScheduleLength.Record(hurstcSchedLngth_);
#endif
}
/*****************************************************************************/

void BBWithSpill::FinishOptml_() {
#ifdef IS_DEBUG_BBSPILL_COST
  stats::traceOptimalCost.Record(bestCost_);
  stats::traceOptimalScheduleLength.Record(bestSchedLngth_);
#endif
}
/*****************************************************************************/

Enumerator *BBWithSpill::AllocEnumrtr_(Milliseconds timeout) {
  bool enblStallEnum = enblStallEnum_;
  /*  if (!dataDepGraph_->IncludesUnpipelined()) {
      enblStallEnum = false;
    }*/

  enumrtr_ = new LengthCostEnumerator(
      dataDepGraph_, machMdl_, schedUprBound_, GetSigHashSize(),
      GetEnumPriorities(), GetPruningStrategy(), SchedForRPOnly_, enblStallEnum,
      timeout, GetSpillCostFunc(), 0, NULL);

  return enumrtr_;
}
/*****************************************************************************/

FUNC_RESULT BBWithSpill::Enumerate_(Milliseconds startTime,
                                    Milliseconds rgnTimeout,
                                    Milliseconds lngthTimeout) {
  InstCount trgtLngth;
  FUNC_RESULT rslt = RES_SUCCESS;
  int iterCnt = 0;
  int costLwrBound = 0;
  bool timeout = false;

  Milliseconds rgnDeadline, lngthDeadline;
  rgnDeadline =
      (rgnTimeout == INVALID_VALUE) ? INVALID_VALUE : startTime + rgnTimeout;
  lngthDeadline =
      (rgnTimeout == INVALID_VALUE) ? INVALID_VALUE : startTime + lngthTimeout;
  assert(lngthDeadline <= rgnDeadline);

  for (trgtLngth = schedLwrBound_; trgtLngth <= schedUprBound_; trgtLngth++) {
    InitForSchdulng();
    //#ifdef IS_DEBUG_ENUM_ITERS
    Logger::Info("Enumerating at target length %d", trgtLngth);
    //#endif
    rslt = enumrtr_->FindFeasibleSchedule(enumCrntSched_, trgtLngth, this,
                                          costLwrBound, lngthDeadline);
    if (rslt == RES_TIMEOUT)
      timeout = true;
    HandlEnumrtrRslt_(rslt, trgtLngth);

    if (GetBestCost() == 0 || rslt == RES_ERROR ||
        (lngthDeadline == rgnDeadline && rslt == RES_TIMEOUT) ||
        (rslt == RES_SUCCESS && IsSecondPass())) {

      // If doing two pass optsched and on the second pass then terminate if a
      // schedule is found with the same min-RP found in first pass.
      if (rslt == RES_SUCCESS && IsSecondPass()) {
        Logger::Info("Schedule found in second pass, terminating BB loop.");

        if (trgtLngth < schedUprBound_)
          Logger::Info("Schedule found with length %d is shorter than current "
                       "schedule with length %d.",
                       trgtLngth, schedUprBound_);
      }

      break;
    }

    enumrtr_->Reset();
    enumCrntSched_->Reset();

    if (!IsSecondPass())
      CmputSchedUprBound_();

    iterCnt++;
    costLwrBound += 1;
    lngthDeadline = Utilities::GetProcessorTime() + lngthTimeout;
    if (lngthDeadline > rgnDeadline)
      lngthDeadline = rgnDeadline;
  }

#ifdef IS_DEBUG_ITERS
  stats::iterations.Record(iterCnt);
  stats::enumerations.Record(enumrtr_->GetSearchCnt());
  stats::lengths.Record(iterCnt);
#endif

  // Failure to find a feasible sched. in the last iteration is still
  // considered an overall success
  if (rslt == RES_SUCCESS || rslt == RES_FAIL) {
    rslt = RES_SUCCESS;
  }
  if (timeout)
    rslt = RES_TIMEOUT;

  return rslt;
}
/*****************************************************************************/

InstCount BBWithSpill::UpdtOptmlSched(InstSchedule *crntSched,
                                      LengthCostEnumerator *) {
  InstCount crntCost;
  InstCount crntExecCost;

  //  crntCost = CmputNormCost_(crntSched, CCM_DYNMC, crntExecCost, false);
  crntCost = CmputNormCost_(crntSched, CCM_STTC, crntExecCost, false);

  //#ifdef IS_DEBUG_SOLN_DETAILS_2
  Logger::Info(
      "Found a feasible sched. of length %d, spill cost %d and tot cost %d",
      crntSched->GetCrntLngth(), crntSched->GetSpillCost(), crntCost);
  //  crntSched->Print(Logger::GetLogStream(), "New Feasible Schedule");
  //#endif

  if (crntCost < GetBestCost()) {

    if (crntSched->GetCrntLngth() > schedLwrBound_)
      Logger::Info("$$$ GOOD_HIT: Better spill cost for a longer schedule");

    SetBestCost(crntCost);
    optmlSpillCost_ = crntSpillCost_;
    SetBestSchedLength(crntSched->GetCrntLngth());
    enumBestSched_->Copy(crntSched);
    bestSched_ = enumBestSched_;
  }

  return GetBestCost();
}
/*****************************************************************************/

void BBWithSpill::SetupForSchdulng_() {
  for (int i = 0; i < regTypeCnt_; i++) {
    liveRegs_[i].Construct(regFiles_[i].GetRegCnt());
  }

  SetupPhysRegs_();

  entryInstCnt_ = dataDepGraph_->GetEntryInstCnt();
  exitInstCnt_ = dataDepGraph_->GetExitInstCnt();
  schduldEntryInstCnt_ = 0;
  schduldExitInstCnt_ = 0;

  /*
  if (chkCnflcts_)
    for (int i = 0; i < regTypeCnt_; i++) {
      regFiles_[i].SetupConflicts();
    }
 */
}
/*****************************************************************************/

bool BBWithSpill::ChkCostFsblty(InstCount trgtLngth, EnumTreeNode *node) {
  bool fsbl = true;
  InstCount crntCost, dynmcCostLwrBound;
  if (GetSpillCostFunc() == SCF_SLIL) {
    crntCost = dynamicSlilLowerBound_ * SCW_ + trgtLngth * schedCostFactor_;
  } else {
    crntCost = crntSpillCost_ * SCW_ + trgtLngth * schedCostFactor_;
  }
  crntCost -= GetCostLwrBound();
  dynmcCostLwrBound = crntCost;

  // assert(cost >= 0);
  assert(dynmcCostLwrBound >= 0);

  fsbl = dynmcCostLwrBound < GetBestCost();

  // FIXME: RP tracking should be limited to the current SCF. We need RP
  // tracking interface.
  if (fsbl) {
    node->SetCost(crntCost);
    node->SetCostLwrBound(dynmcCostLwrBound);
    node->SetPeakSpillCost(peakSpillCost_);
    node->SetSpillCostSum(totSpillCost_);
  }
  return fsbl;
}
/*****************************************************************************/

void BBWithSpill::SetSttcLwrBounds(EnumTreeNode *) {
  // Nothing.
}

/*****************************************************************************/

bool BBWithSpill::ChkInstLglty(SchedInstruction *inst) {
  return true;
  /*
  int16_t regType;
  int defCnt, physRegNum;
  Register **defs;
  Register *def, *liveDef;

#ifdef IS_DEBUG_CHECK
  Logger::Info("Checking inst %d %s", inst->GetNum(), inst->GetOpCode());
#endif

  if (fixLivein_) {
    if (inst->MustBeInBBEntry() == false &&
        schduldEntryInstCnt_ < entryInstCnt_)
      return false;
  }

  if (fixLiveout_) {
    if (inst->MustBeInBBExit() == true &&
        schduldInstCnt_ < (dataDepGraph_->GetInstCnt() - exitInstCnt_))
      return false;
  }

  // Update Live regs
  for (Register *def : inst->GetDefs()) {
    regType = def->GetType();
    physRegNum = def->GetPhysicalNumber();

    // If this is a physical register definition and another
    // definition of the same physical register is live, then
    // scheduling this instruction is illegal unless this
    // instruction is the last use of that physical reg definition.
    if (regFiles_[regType].GetPhysRegCnt() > 0 && physRegNum >= 0 &&
        livePhysRegs_[regType].GetBit(physRegNum) == true) {

      liveDef = regFiles_[regType].FindLiveReg(physRegNum);
      assert(liveDef != NULL);

      // If this instruction is the last use of the current live def
      if (liveDef->GetCrntUseCnt() + 1 == liveDef->GetUseCnt() &&
          inst->FindUse(liveDef) == true)
        return true;
      else
        return false;
    } // end if
  }   // end for
  return true;
  */
}

bool BBWithSpill::ChkSchedule_(InstSchedule *bestSched,
                               InstSchedule *lstSched) {
  return true;
  /*
  if (bestSched == NULL || bestSched == lstSched)
    return true;
  if (chkSpillCostSum_) {

    InstCount i, heurLarger = 0, bestLarger = 0;
    for (i = 0; i < dataDepGraph_->GetInstCnt(); i++) {
      if (lstSched->GetSpillCost(i) > bestSched->GetSpillCost(i))
        heurLarger++;
      if (bestSched->GetSpillCost(i) > lstSched->GetSpillCost(i))
        bestLarger++;
    }
    Logger::Info("Heuristic spill cost is larger at %d points, while best "
                 "spill cost is larger at %d points",
                 heurLarger, bestLarger);
    if (bestSched->GetTotSpillCost() > lstSched->GetTotSpillCost()) {
      // Enumerator's best schedule has a greater spill cost sum than the
      // heuristic
      // This can happen if we are using a cost function other than the spill
      // cost sum function
      Logger::Info("??? Heuristic sched has a smaller spill cost sum than best "
                   "sched, heur : %d, best : %d. ",
                   lstSched->GetTotSpillCost(), bestSched->GetTotSpillCost());
      if (lstSched->GetCrntLngth() <= bestSched->GetCrntLngth()) {
        Logger::Info("Taking heuristic schedule");
        bestSched->Copy(lstSched);
        return false;
      }
    }
  }
  if (chkCnflcts_) {
    CmputCnflcts_(lstSched);
    CmputCnflcts_(bestSched);

#ifdef IS_DEBUG_CONFLICTS
    Logger::Info("Heuristic conflicts : %d, best conflicts : %d. ",
                 lstSched->GetConflictCount(), bestSched->GetConflictCount());
#endif

    if (bestSched->GetConflictCount() > lstSched->GetConflictCount()) {
      // Enumerator's best schedule causes more conflicst than the heuristic
      // schedule.
      Logger::Info("??? Heuristic sched causes fewer conflicts than best "
                   "sched, heur : %d, best : %d. ",
                   lstSched->GetConflictCount(), bestSched->GetConflictCount());
      if (lstSched->GetCrntLngth() <= bestSched->GetCrntLngth()) {
        Logger::Info("Taking heuristic schedule");
        bestSched->Copy(lstSched);
        return false;
      }
    }
  }
  return true;
  */
}

void BBWithSpill::CmputCnflcts_(InstSchedule *sched) {
  int cnflctCnt = 0;
  InstCount execCost;

  CmputNormCost_(sched, CCM_STTC, execCost, true);
  for (int i = 0; i < regTypeCnt_; i++) {
    cnflctCnt += regFiles_[i].GetConflictCnt();
  }
  sched->SetConflictCount(cnflctCnt);
}<|MERGE_RESOLUTION|>--- conflicted
+++ resolved
@@ -11,11 +11,9 @@
 #include "opt-sched/Scheduler/relaxed_sched.h"
 #include "opt-sched/Scheduler/stats.h"
 #include "opt-sched/Scheduler/utilities.h"
-#include "llvm/ADT/STLExtras.h"
 #include <algorithm>
 #include <cstdio>
 #include <iostream>
-#include <iterator>
 #include <map>
 #include <numeric>
 #include <set>
@@ -223,21 +221,12 @@
 
     // Get a list of instructions that define the registers, in array form.
     usedInsts.clear();
-<<<<<<< HEAD
-    for (int j = 0; j < usedRegCount; ++j) {
-      auto *reg = usedRegisters[j];
-      assert(reg->GetDefList().size() == 1 &&
-             "Number of defs for register is not 1!");
-      usedInsts.push_back(std::make_pair(*(reg->GetDefList().begin()), reg));
-    }
-=======
     llvm::transform(inst->GetUses(), std::back_inserter(usedInsts),
                     [&](Register *reg) {
                       assert(reg->GetDefList().size() == 1 &&
                              "Number of defs for register is not 1!");
                       return std::make_pair(*(reg->GetDefList().begin()), reg);
                     });
->>>>>>> d18f56ca
 
 #if defined(IS_DEBUG_SLIL_COMMON_USE_LB)
     Logger::Info("Common Use Lower Bound Instruction %d", inst->GetNum());
