#include "opt-sched/Scheduler/ready_list.h"
#include "opt-sched/Scheduler/data_dep.h"
#include "opt-sched/Scheduler/logger.h"
#include "opt-sched/Scheduler/utilities.h"

using namespace llvm::opt_sched;

ReadyList::ReadyList(DataDepGraph *dataDepGraph, SchedPriorities prirts) {
  prirts_ = prirts;
  prirtyLst_ = NULL;
  int i;
  uint16_t totKeyBits = 0;

  // Initialize an array of KeyedEntry if a dynamic heuristic is used. This
  // enable fast updating for dynamic heuristics.
  if (prirts_.isDynmc)
    keyedEntries_ = new KeyedEntry<SchedInstruction, unsigned long>
        *[dataDepGraph->GetInstCnt()];
  else
    keyedEntries_ = nullptr;

  useCntBits_ = crtclPathBits_ = scsrCntBits_ = ltncySumBits_ = nodeID_Bits_ =
      inptSchedOrderBits_ = 0;

  if (prirts_.isDynmc) {
    keyedEntries_ = new KeyedEntry<SchedInstruction, unsigned long>
        *[dataDepGraph->GetInstCnt()];
    for (int j = 0; j < dataDepGraph->GetInstCnt(); j++) {
      keyedEntries_[j] = nullptr;
    }
  }
  else
    keyedEntries_ = nullptr;

  // Calculate the number of bits needed to hold the maximum value of each
  // priority scheme
  for (i = 0; i < prirts.cnt; i++) {
    switch (prirts.vctr[i]) {
    case LSH_CP:
    case LSH_CPR:
      maxCrtclPath_ = dataDepGraph->GetRootInst()->GetCrntLwrBound(DIR_BKWRD);
      crtclPathBits_ = Utilities::clcltBitsNeededToHoldNum(maxCrtclPath_);
      totKeyBits += crtclPathBits_;
      break;

    case LSH_LUC:
<<<<<<< HEAD
=======
      for (int j = 0; j < dataDepGraph->GetInstCnt(); j++) {
        keyedEntries_[j] = NULL;
      }
>>>>>>> b543229d
      maxUseCnt_ = dataDepGraph->GetMaxUseCnt();
      useCntBits_ = Utilities::clcltBitsNeededToHoldNum(maxUseCnt_);
      totKeyBits += useCntBits_;
      break;

    case LSH_UC:
      maxUseCnt_ = dataDepGraph->GetMaxUseCnt();
      useCntBits_ = Utilities::clcltBitsNeededToHoldNum(maxUseCnt_);
      totKeyBits += useCntBits_;
      break;

    case LSH_NID:
    case LSH_LLVM:
      maxNodeID_ = dataDepGraph->GetInstCnt() - 1;
      nodeID_Bits_ = Utilities::clcltBitsNeededToHoldNum(maxNodeID_);
      totKeyBits += nodeID_Bits_;
      break;

    case LSH_ISO:
      maxInptSchedOrder_ = dataDepGraph->GetMaxFileSchedOrder();
      inptSchedOrderBits_ =
          Utilities::clcltBitsNeededToHoldNum(maxInptSchedOrder_);
      totKeyBits += inptSchedOrderBits_;
      break;

    case LSH_SC:
      maxScsrCnt_ = dataDepGraph->GetMaxScsrCnt();
      scsrCntBits_ = Utilities::clcltBitsNeededToHoldNum(maxScsrCnt_);
      totKeyBits += scsrCntBits_;
      break;

    case LSH_LS:
      maxLtncySum_ = dataDepGraph->GetMaxLtncySum();
      ltncySumBits_ = Utilities::clcltBitsNeededToHoldNum(maxLtncySum_);
      totKeyBits += ltncySumBits_;
      break;

    case LSH_CLUSTER:
      // Bits needed: 1
      // 0: Not part of an active cluster
      // 1: Part of an active cluster
      ClusterBit = Utilities::clcltBitsNeededToHoldNum(1);
      totKeyBits += ClusterBit;
      break;

    default:
      break;
    } // end switch
  }   // end for

  assert(totKeyBits <= 8 * sizeof(unsigned long));

#ifdef IS_DEBUG_READY_LIST2
  Logger::Info("The ready list key size is %d bits", totKeyBits);
#endif

  prirtyLst_ = new PriorityList<SchedInstruction>;
  latestSubLst_ = new LinkedList<SchedInstruction>;

  int16_t keySize = 0;
  maxPriority_ = 0;
  for (i = 0; i < prirts_.cnt; i++) {
    switch (prirts_.vctr[i]) {
    case LSH_CP:
    case LSH_CPR:
      AddPrirtyToKey_(maxPriority_, keySize, crtclPathBits_, maxCrtclPath_,
                      maxCrtclPath_);
      break;
    case LSH_LUC:
    case LSH_UC:
      AddPrirtyToKey_(maxPriority_, keySize, useCntBits_, maxUseCnt_,
                      maxUseCnt_);
      break;
    case LSH_NID:
    case LSH_LLVM:
      AddPrirtyToKey_(maxPriority_, keySize, nodeID_Bits_, maxNodeID_,
                      maxNodeID_);
      break;
    case LSH_ISO:
      AddPrirtyToKey_(maxPriority_, keySize, inptSchedOrderBits_,
                      maxInptSchedOrder_, maxInptSchedOrder_);
      break;
    case LSH_SC:
      AddPrirtyToKey_(maxPriority_, keySize, scsrCntBits_, maxScsrCnt_,
                      maxScsrCnt_);
      break;
    case LSH_LS:
      AddPrirtyToKey_(maxPriority_, keySize, ltncySumBits_, maxLtncySum_,
                      maxLtncySum_);
      break;

    case LSH_CLUSTER:
      AddPrirtyToKey_(maxPriority_, keySize, ClusterBit, 1, 1);
      break;

    default:
      break;
    }
  }
}

ReadyList::~ReadyList() {
  Reset();
  if (prirtyLst_)
    delete prirtyLst_;
  if (latestSubLst_)
    delete latestSubLst_;
  if (keyedEntries_)
    delete keyedEntries_;
}

void ReadyList::Reset() {
  prirtyLst_->Reset();
  latestSubLst_->Reset();
}

void ReadyList::CopyList(ReadyList *othrLst) {
  assert(prirtyLst_->GetElmntCnt() == 0);
  assert(latestSubLst_->GetElmntCnt() == 0);
  assert(othrLst != NULL);
<<<<<<< HEAD
=======

  // Copy the ready list and create the array of keyed entries. If a dynamic
  // heuristic is not used then the second parameter should be a nullptr and the
  // array will not be created.
>>>>>>> b543229d
  prirtyLst_->CopyList(othrLst->prirtyLst_, keyedEntries_);
}

unsigned long ReadyList::CmputKey_(SchedInstruction *inst, bool isUpdate,
                                   bool &changed) {
  unsigned long key = 0;
  int16_t keySize = 0;
  int i;
  int16_t oldLastUseCnt, newLastUseCnt;
  unsigned long ValueForKey;
  bool OldWasActive, NewWasActive;
  changed = true;
  if (isUpdate)
    changed = false;

  for (i = 0; i < prirts_.cnt; i++) {
    switch (prirts_.vctr[i]) {
    case LSH_CP:
    case LSH_CPR:
      AddPrirtyToKey_(key, keySize, crtclPathBits_,
                      inst->GetCrtclPath(DIR_BKWRD), maxCrtclPath_);
      break;

    case LSH_LUC:
      oldLastUseCnt = inst->GetLastUseCnt();
      newLastUseCnt = inst->CmputLastUseCnt();
<<<<<<< HEAD
      // assert(!isUpdate || newLastUseCnt >= oldLastUseCnt);
      if (newLastUseCnt != oldLastUseCnt) {
=======
      if (newLastUseCnt != oldLastUseCnt)
>>>>>>> b543229d
        changed = true;
      }

      AddPrirtyToKey_(key, keySize, useCntBits_, newLastUseCnt, maxUseCnt_);
      break;

    case LSH_UC:
      AddPrirtyToKey_(key, keySize, useCntBits_, inst->GetUseCnt(), maxUseCnt_);
      break;

    case LSH_NID:
    case LSH_LLVM:
      AddPrirtyToKey_(key, keySize, nodeID_Bits_,
                      maxNodeID_ - inst->GetNodeID(), maxNodeID_);
      break;

    case LSH_ISO:
      AddPrirtyToKey_(key, keySize, inptSchedOrderBits_,
                      maxInptSchedOrder_ - inst->GetFileSchedOrder(),
                      maxInptSchedOrder_);
      break;

    case LSH_SC:
      AddPrirtyToKey_(key, keySize, scsrCntBits_, inst->GetScsrCnt(),
                      maxScsrCnt_);
      break;

    case LSH_LS:
      AddPrirtyToKey_(key, keySize, ltncySumBits_, inst->GetLtncySum(),
                      maxLtncySum_);
      break;

    case LSH_CLUSTER:
      // Partially copied how LUC is calculated to be updated.
      if (inst->GetClusterGroup() == 0)
        ValueForKey = 0;
      else {
        OldWasActive = inst->getWasActive();
        NewWasActive = inst->computeWasActive();

        if (OldWasActive != NewWasActive) {
          changed = true;
        }
        ValueForKey =
            inst->GetClusterGroup() == SchedInstruction::GetActiveCluster() ? 1
                : 0;
      }
      AddPrirtyToKey_(key, keySize, ClusterBit, ValueForKey, 1);
      break;

    default:
      break;
    }
  }
  return key;
}

void ReadyList::AddLatestSubLists(LinkedList<SchedInstruction> *lst1,
                                  LinkedList<SchedInstruction> *lst2) {
  assert(latestSubLst_->GetElmntCnt() == 0);
  if (lst1 != NULL)
    AddLatestSubList_(lst1);
  if (lst2 != NULL)
    AddLatestSubList_(lst2);
  prirtyLst_->ResetIterator();
}

void ReadyList::Print(std::ostream &out) {
  out << "Ready List: ";
  for (auto *crntInst = prirtyLst_->GetFrstElmnt(); crntInst != NULL;
       crntInst = prirtyLst_->GetNxtElmnt()) {
    out << " " << crntInst->GetNum() << "(" << crntInst->GetClusterGroup()
        << ")";
  }
  out << '\n';

  prirtyLst_->ResetIterator();
}

void ReadyList::AddLatestSubList_(LinkedList<SchedInstruction> *lst) {
  assert(lst != NULL);

#ifdef IS_DEBUG_READY_LIST2
  Logger::GetLogStream() << "Adding to the ready list: ";
#endif

  // Start iterating from the bottom of the list to access the most recent
  // instructions first.
  for (SchedInstruction *crntInst = lst->GetLastElmnt(); crntInst != NULL;
       crntInst = lst->GetPrevElmnt()) {
    // Once an instruction that is already in the ready list has been
    // encountered, this instruction and all the ones above it must be in the
    // ready list already.
    if (crntInst->IsInReadyList())
      break;
    AddInst(crntInst);
#ifdef IS_DEBUG_READY_LIST2
    Logger::GetLogStream() << crntInst->GetNum() << ", ";
#endif
    crntInst->PutInReadyList();
    latestSubLst_->InsrtElmnt(crntInst);
  }

#ifdef IS_DEBUG_READY_LIST2
  Logger::GetLogStream() << "\n";
#endif
}

void ReadyList::RemoveLatestSubList() {
#ifdef IS_DEBUG_READY_LIST2
  Logger::GetLogStream() << "Removing from the ready list: ";
#endif

  for (SchedInstruction *inst = latestSubLst_->GetFrstElmnt(); inst != NULL;
       inst = latestSubLst_->GetNxtElmnt()) {
    assert(inst->IsInReadyList());
    inst->RemoveFromReadyList();
#ifdef IS_DEBUG_READY_LIST2
    Logger::GetLogStream() << inst->GetNum() << ", ";
#endif
  }

#ifdef IS_DEBUG_READY_LIST2
  Logger::GetLogStream() << "\n";
#endif
}

void ReadyList::ResetIterator() { prirtyLst_->ResetIterator(); }

void ReadyList::AddInst(SchedInstruction *inst) {
  bool changed;
  unsigned long key = CmputKey_(inst, false, changed);
  assert(changed == true);
  KeyedEntry<SchedInstruction, unsigned long> *entry =
      prirtyLst_->InsrtElmnt(inst, key, true);

  InstCount instNum = inst->GetNum();
  if (prirts_.isDynmc)
    keyedEntries_[instNum] = entry;
}

void ReadyList::AddList(LinkedList<SchedInstruction> *lst) {
  SchedInstruction *crntInst;

  if (lst != NULL)
    for (crntInst = lst->GetFrstElmnt(); crntInst != NULL;
         crntInst = lst->GetNxtElmnt()) {
      AddInst(crntInst);
    }

  prirtyLst_->ResetIterator();
}

InstCount ReadyList::GetInstCnt() const { return prirtyLst_->GetElmntCnt(); }

SchedInstruction *ReadyList::GetNextPriorityInst() {
  return prirtyLst_->GetNxtPriorityElmnt();
}

SchedInstruction *ReadyList::GetNextPriorityInst(unsigned long &key) {
  return prirtyLst_->GetNxtPriorityElmnt(key);
}

void ReadyList::UpdatePriorities() {
  assert(prirts_.isDynmc);

  SchedInstruction *inst;
  bool instChanged = false;
  for (inst = prirtyLst_->GetFrstElmnt(); inst != NULL;
       inst = prirtyLst_->GetNxtElmnt()) {
    unsigned long key = CmputKey_(inst, true, instChanged);
    if (instChanged) {
      prirtyLst_->BoostEntry(keyedEntries_[inst->GetNum()], key);
    }
  }
}

void ReadyList::RemoveNextPriorityInst() { prirtyLst_->RmvCrntElmnt(); }

bool ReadyList::FindInst(SchedInstruction *inst, int &hitCnt) {
  return prirtyLst_->FindElmnt(inst, hitCnt);
}

void ReadyList::AddPrirtyToKey_(unsigned long &key, int16_t &keySize,
                                int16_t bitCnt, unsigned long val,
                                unsigned long maxVal) {
  assert(val <= maxVal);
  if (keySize > 0)
    key <<= bitCnt;
  key |= val;
  keySize += bitCnt;
}

unsigned long ReadyList::MaxPriority() { return maxPriority_; }<|MERGE_RESOLUTION|>--- conflicted
+++ resolved
@@ -15,22 +15,12 @@
   // enable fast updating for dynamic heuristics.
   if (prirts_.isDynmc)
     keyedEntries_ = new KeyedEntry<SchedInstruction, unsigned long>
-        *[dataDepGraph->GetInstCnt()];
+        *[dataDepGraph->GetInstCnt()]();
   else
     keyedEntries_ = nullptr;
 
   useCntBits_ = crtclPathBits_ = scsrCntBits_ = ltncySumBits_ = nodeID_Bits_ =
       inptSchedOrderBits_ = 0;
-
-  if (prirts_.isDynmc) {
-    keyedEntries_ = new KeyedEntry<SchedInstruction, unsigned long>
-        *[dataDepGraph->GetInstCnt()];
-    for (int j = 0; j < dataDepGraph->GetInstCnt(); j++) {
-      keyedEntries_[j] = nullptr;
-    }
-  }
-  else
-    keyedEntries_ = nullptr;
 
   // Calculate the number of bits needed to hold the maximum value of each
   // priority scheme
@@ -44,12 +34,6 @@
       break;
 
     case LSH_LUC:
-<<<<<<< HEAD
-=======
-      for (int j = 0; j < dataDepGraph->GetInstCnt(); j++) {
-        keyedEntries_[j] = NULL;
-      }
->>>>>>> b543229d
       maxUseCnt_ = dataDepGraph->GetMaxUseCnt();
       useCntBits_ = Utilities::clcltBitsNeededToHoldNum(maxUseCnt_);
       totKeyBits += useCntBits_;
@@ -170,13 +154,10 @@
   assert(prirtyLst_->GetElmntCnt() == 0);
   assert(latestSubLst_->GetElmntCnt() == 0);
   assert(othrLst != NULL);
-<<<<<<< HEAD
-=======
 
   // Copy the ready list and create the array of keyed entries. If a dynamic
   // heuristic is not used then the second parameter should be a nullptr and the
   // array will not be created.
->>>>>>> b543229d
   prirtyLst_->CopyList(othrLst->prirtyLst_, keyedEntries_);
 }
 
@@ -203,12 +184,7 @@
     case LSH_LUC:
       oldLastUseCnt = inst->GetLastUseCnt();
       newLastUseCnt = inst->CmputLastUseCnt();
-<<<<<<< HEAD
-      // assert(!isUpdate || newLastUseCnt >= oldLastUseCnt);
-      if (newLastUseCnt != oldLastUseCnt) {
-=======
       if (newLastUseCnt != oldLastUseCnt)
->>>>>>> b543229d
         changed = true;
       }
 
