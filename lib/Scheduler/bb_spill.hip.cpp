--- conflicted
+++ resolved
@@ -375,17 +375,9 @@
 
   for (i = 0; i < regTypeCnt_; i++) {
     dev_liveRegs_[i][GLOBALTID].Dev_Reset();
-
-<<<<<<< HEAD
-    if (regFiles_[i].GetPhysRegCnt() > 0)
-      dev_livePhysRegs_[i][GLOBALTID].Dev_Reset();
-
+    
     dev_peakRegPressures_[i*numThreads_+GLOBALTID] = 0;
     dev_regPressures_[i*numThreads_+GLOBALTID] = 0;
-=======
-    dev_peakRegPressures_[i][GLOBALTID] = 0;
-    dev_regPressures_[i][GLOBALTID] = 0;
->>>>>>> b28c2c4b
   }
   
   int _instCnt = dataDepGraph_->GetInstCnt();
@@ -1630,12 +1622,6 @@
   hipMalloc(&dev_schduldInstCnt_, memSize);
   memSize = sizeof(WeightedBitVector *) * regTypeCnt_;
   hipMallocManaged(&dev_liveRegs_, memSize);
-<<<<<<< HEAD
-  hipMallocManaged(&dev_livePhysRegs_, memSize);
-=======
-  memSize = sizeof(InstCount *) * regTypeCnt_;
-  hipMallocManaged(&dev_peakRegPressures_, memSize);
->>>>>>> b28c2c4b
   memSize = sizeof(InstCount) * regTypeCnt_ * numThreads;
   hipMalloc(&dev_peakRegPressures_, memSize);
   memSize = sizeof(unsigned) * regTypeCnt_ * numThreads;
@@ -1710,20 +1696,6 @@
   // make sure managed mem is updated on device before kernel start
   memSize = sizeof(WeightedBitVector *) * regTypeCnt_;
   gpuErrchk(hipMemPrefetchAsync(dev_liveRegs_, memSize, 0));
-<<<<<<< HEAD
-  gpuErrchk(hipMemPrefetchAsync(dev_livePhysRegs_, memSize, 0));
-=======
-  memSize = sizeof(InstCount *) * regTypeCnt_;
-  gpuErrchk(hipMemPrefetchAsync(dev_peakRegPressures_, memSize, 0));
-  memSize = sizeof(unsigned *) * regTypeCnt_;
-  gpuErrchk(hipMemPrefetchAsync(dev_regPressures_, memSize, 0));
-  memSize = sizeof(InstCount *) * dataDepGraph_->GetInstCnt();
-  gpuErrchk(hipMemPrefetchAsync(dev_spillCosts_, memSize, 0));
-  if (needsSLIL()) {
-    memSize = sizeof(int *) * regTypeCnt_;
-    gpuErrchk(hipMemPrefetchAsync(dev_sumOfLiveIntervalLengths_, memSize, 0));
-  }
->>>>>>> b28c2c4b
 }
 
 void BBWithSpill::FreeDevicePointers(int numThreads) {
