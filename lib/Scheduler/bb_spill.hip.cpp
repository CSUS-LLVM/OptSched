#include "opt-sched/Scheduler/bb_spill.h"
#include "opt-sched/Scheduler/config.h"
#include "opt-sched/Scheduler/data_dep.h"
#include "opt-sched/Scheduler/enumerator.h"
#include "opt-sched/Scheduler/list_sched.h"
#include "opt-sched/Scheduler/logger.h"
#include "opt-sched/Scheduler/random.h"
#include "opt-sched/Scheduler/reg_alloc.h"
#include "opt-sched/Scheduler/register.h"
#include "opt-sched/Scheduler/relaxed_sched.h"
#include "opt-sched/Scheduler/stats.h"
#include "opt-sched/Scheduler/utilities.h"
#include "opt-sched/Scheduler/dev_defines.h"
#include "Wrapper/AMDGPU/OptSchedGCNTarget.h"
#include <algorithm>
#include <cstdio>
#include <iostream>
#include <map>
#include <numeric>
#include <set>
#include <sstream>
#include <utility>
#include <hip/hip_runtime.h>

extern bool OPTSCHED_gPrintSpills; 

using namespace llvm::opt_sched;

// The denominator used when calculating cost weight.
static const int COST_WGHT_BASE = 100;

BBWithSpill::BBWithSpill(const OptSchedTarget *OST_, DataDepGraph *dataDepGraph,
                         long rgnNum, int16_t sigHashSize, LB_ALG lbAlg,
                         SchedPriorities hurstcPrirts,
                         SchedPriorities enumPrirts, bool vrfySched,
                         Pruning PruningStrategy, bool SchedForRPOnly,
                         bool enblStallEnum, int SCW,
                         SPILL_COST_FUNCTION spillCostFunc,
                         SchedulerType HeurSchedType, MachineModel *dev_machMdl)
    : SchedRegion(OST_->MM, dev_machMdl, dataDepGraph, rgnNum, sigHashSize, lbAlg,
                  hurstcPrirts, enumPrirts, vrfySched, PruningStrategy,
                  HeurSchedType, spillCostFunc),
      OST(OST_) {
  enumrtr_ = NULL;
  optmlSpillCost_ = INVALID_VALUE;

  crntCycleNum_ = INVALID_VALUE;
  crntSlotNum_ = INVALID_VALUE;
  crntSpillCost_ = INVALID_VALUE;

  SchedForRPOnly_ = SchedForRPOnly;
   
  enblStallEnum_ = enblStallEnum;
  SCW_ = SCW;
  schedCostFactor_ = COST_WGHT_BASE;
  trackLiveRangeLngths_ = true;
  NeedsComputeSLIL = (spillCostFunc == SCF_SLIL);
  needsComputeTarget = (spillCostFunc == SCF_TARGET);

  regTypeCnt_ = OST->MM->GetRegTypeCnt();
  MaxOccLDS_ = ((OptSchedGCNTarget *) OST)->getMaxOccLDS();
  TargetOccupancy_ = ((OptSchedGCNTarget *) OST)->getTargetOccupancy();
  regFiles_ = dataDepGraph->getRegFiles(); 
  liveRegs_ = new WeightedBitVector[regTypeCnt_];
  livePhysRegs_ = new WeightedBitVector[regTypeCnt_];
  spillCosts_ = new InstCount[dataDepGraph_->GetInstCnt()];
  peakRegPressures_ = new InstCount[regTypeCnt_];
  regPressures_.resize(regTypeCnt_);
  sumOfLiveIntervalLengths_ = new int[regTypeCnt_];

  //initialize all values to 0
  for (int i = 0; i < regTypeCnt_; i++)
    sumOfLiveIntervalLengths_[i] = 0;

  entryInstCnt_ = 0;
  exitInstCnt_ = 0;
  schduldEntryInstCnt_ = 0;
  schduldExitInstCnt_ = 0;
  schduldInstCnt_ = 0;
}
/****************************************************************************/

BBWithSpill::~BBWithSpill() {
  if (enumrtr_ != NULL) {
    delete enumrtr_;
  }
 
  delete[] sumOfLiveIntervalLengths_;
  delete[] liveRegs_;
  delete[] livePhysRegs_;
  delete[] spillCosts_;
  delete[] peakRegPressures_;
}

/*****************************************************************************/

bool BBWithSpill::EnableEnum_() {
  return true;
  /*
  if (maxSpillCost_ > 0 && hurstcCost_ > maxSpillCost_) {
    Logger::Info("Bypassing enumeration due to a large spill cost of %d",
                 hurstcCost_);
    return false;
  }
  return true;
  */
}
/*****************************************************************************/

ConstrainedScheduler *BBWithSpill::AllocHeuristicScheduler_() {
  switch (GetHeuristicSchedulerType()) {
  case SCHED_LIST:
    return new ListScheduler(dataDepGraph_, machMdl_, abslutSchedUprBound_,
                             GetHeuristicPriorities());
    break;
  case SCHED_SEQ:
    return new SequentialListScheduler(dataDepGraph_, machMdl_,
                                       abslutSchedUprBound_,
                                       GetHeuristicPriorities());
    break;
  }
  llvm_unreachable("Unknown heuristic scheduler type!");
}
/*****************************************************************************/

void BBWithSpill::SetupPhysRegs_() {
  int physRegCnt;
  for (int i = 0; i < regTypeCnt_; i++) {
    physRegCnt = regFiles_[i].FindPhysRegCnt();
    if (physRegCnt > 0)
      livePhysRegs_[i].Construct(physRegCnt);
  }
}
/*****************************************************************************/

void BBWithSpill::CmputAbslutUprBound_() {
  abslutSchedUprBound_ = dataDepGraph_->GetAbslutSchedUprBound();
  dataDepGraph_->SetAbslutSchedUprBound(abslutSchedUprBound_);
}
/*****************************************************************************/

void BBWithSpill::CmputSchedUprBound_() {
  // The maximum increase in sched length that might result in a smaller cost
  // than the known one
  int maxLngthIncrmnt = (GetBestCost() - 1) / schedCostFactor_;

  if (machMdl_->IsSimple() && dataDepGraph_->GetMaxLtncy() <= 1) {
#if defined(IS_DEBUG_DAG) || defined(IS_DEBUG_SIMPLE_DAGS)
    Logger::Info("Simple DAG with max latency of one or less.");
#endif
    maxLngthIncrmnt = 0;
  }

  assert(maxLngthIncrmnt >= 0);

  // Any schedule longer than this will have a cost that is greater than or
  // equal to that of the list schedule
  schedUprBound_ = schedLwrBound_ + maxLngthIncrmnt;

  if (abslutSchedUprBound_ < schedUprBound_) {
    schedUprBound_ = abslutSchedUprBound_;
  }
}
/*****************************************************************************/

static InstCount ComputeSLILStaticLowerBound(int64_t regTypeCnt_,
                                             RegisterFile *regFiles_,
                                             DataDepGraph *dataDepGraph_) {
  // (Chris): To calculate a naive lower bound of the SLIL, count all the defs
  // and uses for each register.
  int naiveLowerBound = 0;
  for (int i = 0; i < regTypeCnt_; ++i) {
    for (int j = 0; j < regFiles_[i].GetRegCnt(); ++j) {
      const auto &reg = regFiles_[i].GetReg(j);
      for (const auto &instNum : reg->GetDefList()) {
        if (reg->AddToInterval(dataDepGraph_->GetInstByIndx(instNum))) {
          ++naiveLowerBound;
        }
      }
      for (const auto &instNum : reg->GetUseList()) {
        if (reg->AddToInterval(dataDepGraph_->GetInstByIndx(instNum))) {
          ++naiveLowerBound;
        }
      }
    }
  }

#if defined(IS_DEBUG_SLIL_COST_LOWER_BOUND)
  Logger::Info("SLIL Naive Static Lower Bound Cost  is %llu for Dag %s",
               naiveLowerBound, dataDepGraph_->GetDagID());
#endif

  // (Chris): Another improvement to the lower bound calculation takes advantage
  // of the transitive closure of the DAG. Suppose instruction X must happen
  // between A and B, where A defines a register that B uses. Then, the live
  // range length of A increases by 1.
  auto closureLowerBound = naiveLowerBound;
  for (int i = 0; i < dataDepGraph_->GetInstCnt(); ++i) {
    const auto &inst = dataDepGraph_->GetInstByIndx(i);
    // For each register this instruction defines, compute the intersection
    // between the recursive successor list of this instruction and the
    // recursive predecessors of the dependent instruction.
    RegIndxTuple *definedRegisters = nullptr;
    auto defRegCount = inst->GetDefs(definedRegisters);
    auto recSuccBV = inst->GetRcrsvNghbrBitVector(DIR_FRWRD);
    for (int j = 0; j < defRegCount; ++j) {
      for (const auto &dependentInstNum : 
           dataDepGraph_->getRegByTuple(&definedRegisters[j])->GetUseList()) {
        auto recPredBV = const_cast<SchedInstruction *>(
			 dataDepGraph_->GetInstByIndx(dependentInstNum))
                             ->GetRcrsvNghbrBitVector(DIR_BKWRD);
        assert(recSuccBV->GetSize() == recPredBV->GetSize() &&
               "Successor list size doesn't match predecessor list size!");
        for (int k = 0; k < recSuccBV->GetSize(); ++k) {
          if (recSuccBV->GetBit(k) & recPredBV->GetBit(k)) {
            if (dataDepGraph_->getRegByTuple(&definedRegisters[j])->
		AddToInterval(dataDepGraph_->GetInstByIndx(k))) {
              ++closureLowerBound;
            }
          }
        }
      }
    }
  }

#if defined(IS_DEBUG_SLIL_COST_LOWER_BOUND)
  Logger::Info("SLIL Closur Static Lower Bound Cost is %llu for Dag %s",
               closureLowerBound, dataDepGraph_->GetDagID());
#endif

  // (Chris): A better lower bound can be computed by adding more to the SLIL
  // based on the instructions that use more than one register (defined by
  // different instructions).
  int commonUseLowerBound = closureLowerBound;
  std::vector<std::pair<const SchedInstruction *, llvm::opt_sched::Register *>> usedInsts;
  for (int i = 0; i < dataDepGraph_->GetInstCnt(); ++i) {
    const auto &inst = dataDepGraph_->GetInstByIndx(i);
    RegIndxTuple *usedRegisters = nullptr;
    auto usedRegCount = inst->GetUses(usedRegisters);

    // Get a list of instructions that define the registers, in array form.
    usedInsts.clear();
    for (int j = 0; j < usedRegCount; ++j) {
      llvm::opt_sched::Register *reg = dataDepGraph_->getRegByTuple(&usedRegisters[j]);
      assert(reg->GetDefList().size() == 1 &&
             "Number of defs for register is not 1!");
      usedInsts.push_back(std::make_pair(
	  dataDepGraph_->GetInstByIndx(*(reg->GetDefList().begin())), reg));
    }

#if defined(IS_DEBUG_SLIL_COMMON_USE_LB)
    Logger::Info("Common Use Lower Bound Instruction %d", inst->GetNum());
    Logger::Info("  Instruction %d uses:", inst->GetNum());
    for (const auto &p : usedInsts) {
      Logger::Info("    Instruction %d register %d:%d", p.first->GetNum(),
                   p.second->GetType(), p.second->GetNum());
    }

    for (const auto &p : usedInsts) {
      Logger::Info("  Live interval of Register %d:%d (defined by Inst %d):",
                   p.second->GetType(), p.second->GetNum(), p.first->GetNum());
      for (const auto &s : p.second->GetLiveInterval()) {
        Logger::Info("    %d", s->GetNum());
      }
    }
#endif

    for (size_t j = 0; j < usedInsts.size(); ++j) {
      for (size_t k = j + 1; k < usedInsts.size(); ++k) {
        const auto &jReg = usedInsts[j].second;
        const auto &kReg = usedInsts[k].second;

        // If k is not in the live interval of j AND ALSO j is not in the live
        // interval of k, add k to the live interval of j, and increment the
        // lower bound by 1.
        bool found = jReg->IsInInterval(usedInsts[k].first) ||
                     kReg->IsInInterval(usedInsts[j].first) ||
                     jReg->IsInPossibleInterval(usedInsts[k].first) ||
                     kReg->IsInPossibleInterval(usedInsts[j].first);

        if (!found && usedInsts[j].first != usedInsts[k].first) {
          jReg->AddToPossibleInterval(usedInsts[k].first);
          kReg->AddToPossibleInterval(usedInsts[j].first);

          commonUseLowerBound++;
#if defined(IS_DEBUG_SLIL_COMMON_USE_LB)
          Logger::Info("  Common Use: Found two instructions %d and %d",
                       usedInsts[j].first->GetNum(),
                       usedInsts[k].first->GetNum());
#endif
        }
      }
    }
  }

#if defined(IS_DEBUG_SLIL_COST_LOWER_BOUND)
  if (commonUseLowerBound > closureLowerBound)
    Logger::Info("SLIL Final  Static Lower Bound Cost is %llu for Dag %s",
                 commonUseLowerBound, dataDepGraph_->GetDagID());
#endif

  return static_cast<InstCount>(commonUseLowerBound);
}
/*****************************************************************************/

InstCount BBWithSpill::CmputCostLwrBound() {
  InstCount staticLowerBound = CmputExecCostLwrBound() + CmputRPCostLwrBound();

#if defined(IS_DEBUG_STATIC_LOWER_BOUND)
  Logger::Info(
      "DAG %s spillCostLB %d scFactor %d lengthLB %d lenFactor %d staticLB %d",
      dataDepGraph_->GetDagID(), spillCostLwrBound, SCW_, schedLwrBound_,
      schedCostFactor_, staticLowerBound);
#endif

  return staticLowerBound;
}

InstCount BBWithSpill::CmputExecCostLwrBound() {
  ExecCostLwrBound_ = schedLwrBound_ * schedCostFactor_;
  return ExecCostLwrBound_;
}

InstCount BBWithSpill::CmputRPCostLwrBound() {
  InstCount spillCostLwrBound = 0;

  if (GetSpillCostFunc() == SCF_SLIL) {
    spillCostLwrBound =
        ComputeSLILStaticLowerBound(regTypeCnt_, regFiles_, dataDepGraph_);
    dynamicSlilLowerBound_ = spillCostLwrBound;
    staticSlilLowerBound_ = spillCostLwrBound;
  }

  RpCostLwrBound_ = spillCostLwrBound * SCW_;
  return RpCostLwrBound_;
}

/*****************************************************************************/

__host__ __device__
void BBWithSpill::InitForSchdulng() {
  InitForCostCmputtn_();

  schduldEntryInstCnt_ = 0;
  schduldExitInstCnt_ = 0;
  schduldInstCnt_ = 0;
}

//device version of InitForSchdulng(), bypasses needles polymorphism that
//prevents it from being called on device
__device__
void BBWithSpill::Dev_InitForSchdulng() {
  InitForCostCmputtn_();

  dev_schduldInstCnt_[GLOBALTID] = 0;
}

/*****************************************************************************/

__host__ __device__
void BBWithSpill::InitForCostCmputtn_() {
  int i;
#ifdef __HIP_DEVICE_COMPILE__ // Device version
  dev_crntCycleNum_[GLOBALTID] = 0;
  dev_crntSlotNum_[GLOBALTID] = 0;
  dev_crntSpillCost_[GLOBALTID] = 0;
  dev_crntStepNum_[GLOBALTID] = -1;
  dev_peakSpillCost_[GLOBALTID] = 0;
  dev_totSpillCost_[GLOBALTID] = 0;

  for (i = 0; i < regTypeCnt_; i++) {
    regFiles_[i].ResetCrntUseCnts();
    regFiles_[i].ResetCrntLngths();
  }

  for (i = 0; i < regTypeCnt_; i++) {
    dev_liveRegs_[i][GLOBALTID].Dev_Reset();
<<<<<<< HEAD

    dev_peakRegPressures_[i][GLOBALTID] = 0;
    dev_regPressures_[i][GLOBALTID] = 0;
=======
    
    dev_peakRegPressures_[i*numThreads_+GLOBALTID] = 0;
    dev_regPressures_[i*numThreads_+GLOBALTID] = 0;
>>>>>>> 7347d2ba
  }
  
  int _instCnt = dataDepGraph_->GetInstCnt();
  for (i = 0; i < _instCnt; i++)
    dev_spillCosts_[i*numThreads_+GLOBALTID] = 0;
  if (needsSLIL()) {
    for (int i = 0; i < regTypeCnt_; i++)
      dev_sumOfLiveIntervalLengths_[i*numThreads_+GLOBALTID] = 0;

    dev_dynamicSlilLowerBound_[GLOBALTID] = staticSlilLowerBound_;
  }

#else // Host version
  crntCycleNum_ = 0;
  crntSlotNum_ = 0;
  crntSpillCost_ = 0;
  crntStepNum_ = -1;
  peakSpillCost_ = 0;
  totSpillCost_ = 0;

  for (i = 0; i < regTypeCnt_; i++) {
    regFiles_[i].ResetCrntUseCnts();
    regFiles_[i].ResetCrntLngths();
  }

  for (i = 0; i < regTypeCnt_; i++) {
    liveRegs_[i].Reset();

    if (regFiles_[i].GetPhysRegCnt() > 0) {
      livePhysRegs_[i].Reset();
    }

    peakRegPressures_[i] = 0;
    regPressures_[i] = 0;
  }

  for (i = 0; i < dataDepGraph_->GetInstCnt(); i++)
    spillCosts_[i] = 0;

  for (int i = 0; i < regTypeCnt_; i++)
    sumOfLiveIntervalLengths_[i] = 0;

  dynamicSlilLowerBound_ = staticSlilLowerBound_;
#endif
}
/*****************************************************************************/

InstCount BBWithSpill::CmputNormCost_(InstSchedule *sched,
                                      COST_COMP_MODE compMode,
                                      InstCount &execCost, bool trackCnflcts) {
  InstCount cost = CmputCost_(sched, compMode, execCost, trackCnflcts);

  cost -= GetCostLwrBound();
  execCost -= GetExecCostLwrBound();

  sched->SetCost(cost);
  sched->SetExecCost(execCost);
  sched->SetNormSpillCost(sched->GetSpillCost() * SCW_ - GetRPCostLwrBound());
  return cost;
}

__device__
InstCount BBWithSpill::Dev_CmputNormCost_(InstSchedule *sched, 
		                          COST_COMP_MODE compMode,
                                          InstCount &execCost, 
					  bool trackCnflcts) {
  InstCount cost = Dev_CmputCost_(sched, compMode, execCost, trackCnflcts);

  cost -= GetCostLwrBound();
  execCost -= GetExecCostLwrBound();

  sched->SetCost(cost);
  sched->SetExecCost(execCost);
  sched->SetNormSpillCost(sched->GetSpillCost() * SCW_ - GetRPCostLwrBound());
  return cost;
}
/*****************************************************************************/

InstCount BBWithSpill::CmputCost_(InstSchedule *sched, COST_COMP_MODE compMode,
                                  InstCount &execCost, bool trackCnflcts) {
  if (compMode == CCM_STTC) {
    if (GetSpillCostFunc() == SCF_SPILLS) {
      LocalRegAlloc regAlloc(sched, dataDepGraph_);
      regAlloc.SetupForRegAlloc();
      regAlloc.AllocRegs();
      crntSpillCost_ = regAlloc.GetCost();
    }
  }

  assert(sched->IsComplete());
  InstCount cost = sched->GetCrntLngth() * schedCostFactor_;
  execCost = cost;
  cost += crntSpillCost_ * SCW_;
  sched->SetSpillCosts(spillCosts_);
  sched->SetPeakRegPressures(peakRegPressures_);
  sched->SetSpillCost(crntSpillCost_);
  return cost;
}

__device__
InstCount BBWithSpill::Dev_CmputCost_(InstSchedule *sched, COST_COMP_MODE compMode,
                                  InstCount &execCost, bool trackCnflcts) {
  if (compMode == CCM_STTC) {
    //printf("***** Device called with CCM_STTC *****\n");
/*  TODO:port to device if possible
    // LocalRegAlloc has not been ported to device
    if (GetSpillCostFunc() == SCF_SPILLS) {
      LocalRegAlloc regAlloc(sched, dataDepGraph_);
      regAlloc.SetupForRegAlloc();
      regAlloc.AllocRegs();
      crntSpillCost_ = regAlloc.GetCost();
    }
*/
  }

  assert(sched->IsComplete());
  InstCount cost = sched->GetCrntLngth() * schedCostFactor_;
  execCost = cost;
  cost += dev_crntSpillCost_[GLOBALTID] * SCW_;
  sched->Dev_SetSpillCosts(dev_spillCosts_);
  sched->Dev_SetPeakRegPressures(dev_peakRegPressures_);
  sched->SetSpillCost(dev_crntSpillCost_[GLOBALTID]);
  return cost;
}
/*****************************************************************************/

__host__ __device__
void BBWithSpill::CmputCrntSpillCost_() {
#ifdef __HIP_DEVICE_COMPILE__ //Device version of function
  switch (GetSpillCostFunc()) {
  case SCF_PERP:
  case SCF_PRP:
  case SCF_PEAK_PER_TYPE:
  case SCF_TARGET:
    dev_crntSpillCost_[GLOBALTID] = dev_peakSpillCost_[GLOBALTID];
    break;
  case SCF_SUM:
    dev_crntSpillCost_[GLOBALTID] = dev_totSpillCost_[GLOBALTID];
    break;
  case SCF_PEAK_PLUS_AVG:
    dev_crntSpillCost_[GLOBALTID] =
        dev_peakSpillCost_[GLOBALTID] + 
	dev_totSpillCost_[GLOBALTID] / dataDepGraph_->GetInstCnt();
    break;
  case SCF_SLIL:
    dev_crntSpillCost_[GLOBALTID] = dev_slilSpillCost_[GLOBALTID];
    break;
  default:
    dev_crntSpillCost_[GLOBALTID] = dev_peakSpillCost_[GLOBALTID];
    break;
  }

#else // Host version of function
  switch (GetSpillCostFunc()) {
  case SCF_PERP:
  case SCF_PRP:
  case SCF_PEAK_PER_TYPE:
  case SCF_TARGET:
    crntSpillCost_ = peakSpillCost_;
    break;
  case SCF_SUM:
    crntSpillCost_ = totSpillCost_;
    break;
  case SCF_PEAK_PLUS_AVG:
    crntSpillCost_ =
        peakSpillCost_ + totSpillCost_ / dataDepGraph_->GetInstCnt();
    break;
  case SCF_SLIL:
    crntSpillCost_ = slilSpillCost_;
    break;
  default:
    crntSpillCost_ = peakSpillCost_;
    break;
  }
#endif
}
/******************************i***********************************************/

//#define IS_DEBUG_REG_PRESSURE
//note: Logger::info/fatal cannot be called on device. using __HIP_DEVICE_COMPILE__ 
//macro to call printf on device instead
__host__ __device__
void BBWithSpill::UpdateSpillInfoForSchdul_(SchedInstruction *inst,
                                            bool trackCnflcts) {
  int16_t regType;
  int defCnt, useCnt, regNum, physRegNum;
  RegIndxTuple *defs, *uses;
  Register *def, *use;
  int liveRegs;
  InstCount newSpillCost;
  InstCount perpValueForSlil;

#ifdef __HIP_DEVICE_COMPILE__ // Device Version of function
#ifdef IS_DEBUG_REG_PRESSURE
  printf("Updating reg pressure after scheduling Inst %d\n",
               inst->GetNum());
#endif

  defCnt = inst->GetDefCnt();
  useCnt = inst->GetUseCnt();

  // Update Live regs after uses
  // TODO(bruce): convert to dev uses
  int useStart = inst->ddgUseIndex;
  for (int i = 0; i < useCnt; i++) {
    use = dataDepGraph_->getRegByTuple(dataDepGraph_->getUseByIndex(useStart + i));
    regType = use->GetType();
    regNum = use->GetNum();
    physRegNum = use->GetPhysicalNumber();

    if (use->IsLive() == false) {
      printf("Reg %d of type %d is used without being defined\n", regNum,
             regType);
    }

#ifdef IS_DEBUG_REG_PRESSURE
    printf("Inst %d uses reg %d of type %d and %d uses\n", inst->GetNum(), 
		                        regNum, regType, use->GetUseCnt());
#endif

    use->AddCrntUse();

    if (use->IsLive() == false) {
      // (Chris): The SLIL calculation below the def and use for-loops doesn't
      // consider the last use of a register. Thus, an additional increment must
      // happen here.
      if (needsSLIL()) {
        dev_sumOfLiveIntervalLengths_[regType*numThreads_+GLOBALTID]++;
      }

      dev_liveRegs_[regType][GLOBALTID].SetBit(regNum, false, use->GetWght());

#ifdef IS_DEBUG_REG_PRESSURE
      printf("Reg type %d now has %d live regs\n", regType,
             dev_liveRegs_[regType][GLOBALTID].GetOneCnt());
#endif
    }
  }

  // Update Live regs after defs
  // TODO(bruce): convert to dev defs
  int defStart = inst->ddgDefIndex;
  for (int i = 0; i < defCnt; i++) {
    def = dataDepGraph_->getRegByTuple(dataDepGraph_->getDefByIndex(defStart + i));
    regType = def->GetType();
    regNum = def->GetNum();
    physRegNum = def->GetPhysicalNumber();

#ifdef IS_DEBUG_REG_PRESSURE
    printf("Inst %d defines reg %d of type %d and %d uses\n",inst->GetNum(),
           regNum, regType, def->GetUseCnt());
#endif

    if (trackCnflcts && dev_liveRegs_[regType][GLOBALTID].GetOneCnt() > 0)
      regFiles_[regType].AddConflictsWithLiveRegs(
          regNum, dev_liveRegs_[regType][GLOBALTID].GetOneCnt());

    dev_liveRegs_[regType][GLOBALTID].SetBit(regNum, true, def->GetWght());

#ifdef IS_DEBUG_REG_PRESSURE
    printf("Reg type %d now has %d live regs\n", regType,
           dev_liveRegs_[regType][GLOBALTID].GetOneCnt());
#endif

    def->ResetCrntUseCnt();
  }

  newSpillCost = 0;

#ifdef IS_DEBUG_SLIL_CORRECT
  if (OPTSCHED_gPrintSpills) {
    printf("Printing live range lengths for instruction BEFORE calculation.\n");
    for (int j = 0; j < regTypeCnt_; j++) {
      printf("SLIL for regType %d %s is currently %d\n", j,
             dev_sumOfLiveIntervalLengths_[j*numThreads_+GLOBALTID]);
    }
    printf("Now computing spill cost for instruction.\n");
  }
#endif

  for (int16_t i = 0; i < regTypeCnt_; i++) {
    liveRegs = dev_liveRegs_[i][GLOBALTID].GetWghtedCnt();
    // Set current RP for register type "i"
    dev_regPressures_[i*numThreads_+GLOBALTID] = liveRegs;
    // Update peak RP for register type "i"
    if (liveRegs > dev_peakRegPressures_[i*numThreads_+GLOBALTID])
      dev_peakRegPressures_[i*numThreads_+GLOBALTID] = liveRegs;

    // (Chris): Compute sum of live range lengths at this point
    if (needsSLIL()) {
      dev_sumOfLiveIntervalLengths_[i*numThreads_+GLOBALTID] += 
	               dev_liveRegs_[i][GLOBALTID].GetOneCnt();
    }
  }

  if (GetSpillCostFunc() == SCF_SLIL) {
    dev_slilSpillCost_[GLOBALTID] = 
                   Dev_CmputCostForFunction(GetSpillCostFunc());
    // calculate PERP with SLIL to consider schedules with PERP of 0
    // even if SLIL is higher
    perpValueForSlil = Dev_CmputCostForFunction(SCF_PERP);
    if (dev_peakSpillCost_[GLOBALTID] < perpValueForSlil)
      dev_peakSpillCost_[GLOBALTID] = perpValueForSlil;
  }
  else
    newSpillCost = Dev_CmputCostForFunction(GetSpillCostFunc());

#ifdef IS_DEBUG_SLIL_CORRECT
  if (OPTSCHED_gPrintSpills) {
    printf("Printing live range lengths for instruction AFTER calculation.\n");
    for (int j = 0; j < regTypeCnt_; j++) {
      printf("SLIL for regType %d is currently %d\n", j,
             dev_sumOfLiveIntervalLengths_[j*numThreads_+GLOBALTID]);
    }
  }
#endif

  dev_crntStepNum_[GLOBALTID]++;
  dev_spillCosts_[dev_crntStepNum_[GLOBALTID]*numThreads_+GLOBALTID] = newSpillCost;

#ifdef IS_DEBUG_REG_PRESSURE
  printf("Spill cost at step  %d = %d\n", dev_crntStepNum_[GLOBALTID], newSpillCost);
#endif

  dev_totSpillCost_[GLOBALTID] += newSpillCost;

  if (dev_peakSpillCost_[GLOBALTID] < newSpillCost)
    dev_peakSpillCost_[GLOBALTID] = newSpillCost;

  CmputCrntSpillCost_();

  dev_schduldInstCnt_[GLOBALTID]++;

#else // Host Version of function
#ifdef IS_DEBUG_REG_PRESSURE
  Logger::Info("Updating reg pressure after scheduling Inst %d",
               inst->GetNum());
#endif

  defCnt = inst->GetDefs(defs);
  useCnt = inst->GetUses(uses);

  // Update Live regs after uses
  for (int i = 0; i < useCnt; i++) {
    use = dataDepGraph_->getRegByTuple(&uses[i]);
    regType = use->GetType();
    regNum = use->GetNum();
    physRegNum = use->GetPhysicalNumber();

    if (use->IsLive() == false) {
      Logger::Fatal("Reg %d of type %d is used without being defined", regNum,
                    regType);
    }

#ifdef IS_DEBUG_REG_PRESSURE
    Logger::Info("Inst %d uses reg %d of type %d and %d uses", inst->GetNum(),
                 regNum, regType, use->GetUseCnt());
#endif

    use->AddCrntUse();

    if (use->IsLive() == false) {
      // (Chris): The SLIL calculation below the def and use for-loops doesn't
      // consider the last use of a register. Thus, an additional increment must
      // happen here.
      if (needsSLIL()) {
        sumOfLiveIntervalLengths_[regType]++;
        // if (!use->IsInInterval(inst) && !use->IsInPossibleInterval(inst)) {
        //   ++dynamicSlilLowerBound_;
        // }
      }

      liveRegs_[regType].SetBit(regNum, false, use->GetWght());

#ifdef IS_DEBUG_REG_PRESSURE
      Logger::Info("Reg type %d now has %d live regs", regType,
                   liveRegs_[regType].GetOneCnt());
#endif

      if (regFiles_[regType].GetPhysRegCnt() > 0 && physRegNum >= 0)
        livePhysRegs_[regType].SetBit(physRegNum, false, use->GetWght());
    }
  }

  // Update Live regs after defs
  for (int i = 0; i < defCnt; i++) {
    def = dataDepGraph_->getRegByTuple(&defs[i]);
    regType = def->GetType();
    regNum = def->GetNum();
    physRegNum = def->GetPhysicalNumber();

#ifdef IS_DEBUG_REG_PRESSURE
    Logger::Info("Inst %d defines reg %d of type %d and %d uses",
                 inst->GetNum(), regNum, regType, def->GetUseCnt());
#endif

    if (trackCnflcts && liveRegs_[regType].GetOneCnt() > 0)
      regFiles_[regType].AddConflictsWithLiveRegs(
          regNum, liveRegs_[regType].GetOneCnt());

    liveRegs_[regType].SetBit(regNum, true, def->GetWght());

#ifdef IS_DEBUG_REG_PRESSURE
    Logger::Info("Reg type %d now has %d live regs", regType,
                 liveRegs_[regType].GetOneCnt());
#endif

    if (regFiles_[regType].GetPhysRegCnt() > 0 && physRegNum >= 0)
      livePhysRegs_[regType].SetBit(physRegNum, true, def->GetWght());
    def->ResetCrntUseCnt();
  }

  newSpillCost = 0;

#ifdef IS_DEBUG_SLIL_CORRECT
  if (OPTSCHED_gPrintSpills) {
    Logger::Info(
        "Printing live range lengths for instruction BEFORE calculation.");
    for (int j = 0; j < regTypeCnt_; j++) {
      Logger::Info("SLIL for regType %d %s is currently %d", j,
                   sumOfLiveIntervalLengths_[j]);
    }
    Logger::Info("Now computing spill cost for instruction.");
  }
#endif

  for (int16_t i = 0; i < regTypeCnt_; i++) {
    liveRegs = liveRegs_[i].GetWghtedCnt();
    // Set current RP for register type "i"
    regPressures_[i] = liveRegs;
    // Update peak RP for register type "i"
    if (liveRegs > peakRegPressures_[i])
      peakRegPressures_[i] = liveRegs;

    // (Chris): Compute sum of live range lengths at this point
    if (needsSLIL()) {
      sumOfLiveIntervalLengths_[i] += liveRegs_[i].GetOneCnt();
      // for (int j = 0; j < liveRegs_[i].GetSize(); ++j) {
      //   if (liveRegs_[i].GetBit(j)) {
      //     const Register *reg = regFiles_[i].GetReg(j);
      //     if (!reg->IsInInterval(inst) && !reg->IsInPossibleInterval(inst)) {
      //       ++dynamicSlilLowerBound_;
      //     }
      //   }
      // }
    }
  }
  
  if (GetSpillCostFunc() == SCF_SLIL) {
    slilSpillCost_ = CmputCostForFunction(GetSpillCostFunc());
    // calculate PERP with SLIL to consider schedules with PERP of 0
    // even if SLIL is higher
    perpValueForSlil = CmputCostForFunction(SCF_PERP);
    if (peakSpillCost_ < perpValueForSlil)
      peakSpillCost_ = perpValueForSlil;
  }
  else
    newSpillCost = CmputCostForFunction(GetSpillCostFunc());

#ifdef IS_DEBUG_SLIL_CORRECT
  if (OPTSCHED_gPrintSpills) {
    Logger::Info(
        "Printing live range lengths for instruction AFTER calculation.");
    for (int j = 0; j < regTypeCnt_; j++) {
      Logger::Info("SLIL for regType %d is currently %d", j,
                   sumOfLiveIntervalLengths_[j]);
    }
  }
#endif

  crntStepNum_++;
  spillCosts_[crntStepNum_] = newSpillCost;

#ifdef IS_DEBUG_REG_PRESSURE
  Logger::Info("Spill cost at step  %d = %d", crntStepNum_, newSpillCost);
#endif

  totSpillCost_ += newSpillCost;

  peakSpillCost_ = std::max(peakSpillCost_, newSpillCost);

  CmputCrntSpillCost_();

  schduldInstCnt_++;
  if (inst->MustBeInBBEntry())
    schduldEntryInstCnt_++;
  if (inst->MustBeInBBExit())
    schduldExitInstCnt_++;
#endif
}
/*****************************************************************************/

void BBWithSpill::UpdateSpillInfoForUnSchdul_(SchedInstruction *inst) {
  int16_t regType;
  int i, defCnt, useCnt, regNum, physRegNum;
  RegIndxTuple *defs, *uses;
  Register *def, *use;
  bool isLive;

#ifdef IS_DEBUG_REG_PRESSURE
  Logger::Info("Updating reg pressure after unscheduling Inst %d",
               inst->GetNum());
#endif

  defCnt = inst->GetDefs(defs);
  useCnt = inst->GetUses(uses);

  // (Chris): Update the SLIL for all live regs at this point.
  if (GetSpillCostFunc() == SCF_SLIL) {
    for (int i = 0; i < regTypeCnt_; ++i) {
      for (int j = 0; j < liveRegs_[i].GetSize(); ++j) {
        if (liveRegs_[i].GetBit(j)) {
          // const Register *reg = regFiles_[i].GetReg(j);
          sumOfLiveIntervalLengths_[i]--;
          // if (!reg->IsInInterval(inst) && !reg->IsInPossibleInterval(inst)) {
          //   --dynamicSlilLowerBound_;
          // }
        }
      }
      assert(sumOfLiveIntervalLengths_[i] >= 0 &&
             "UpdateSpillInfoForUnSchdul_: SLIL negative!");
    }
  }

  // Update Live regs
  for (i = 0; i < defCnt; i++) {
    def = dataDepGraph_->getRegByTuple(&defs[i]);
    regType = def->GetType();
    regNum = def->GetNum();
    physRegNum = def->GetPhysicalNumber();

#ifdef IS_DEBUG_REG_PRESSURE
    Logger::Info("Inst %d defines reg %d of type %d and %d uses",
                 inst->GetNum(), regNum, regType, def->GetUseCnt());
#endif

    // if (def->GetUseCnt() > 0) {
    assert(liveRegs_[regType].GetBit(regNum));
    liveRegs_[regType].SetBit(regNum, false, def->GetWght());

#ifdef IS_DEBUG_REG_PRESSURE
    Logger::Info("Reg type %d now has %d live regs", regType,
                 liveRegs_[regType].GetOneCnt());
#endif

    if (regFiles_[regType].GetPhysRegCnt() > 0 && physRegNum >= 0)
      livePhysRegs_[regType].SetBit(physRegNum, false, def->GetWght());
    def->ResetCrntUseCnt();
    //}
  }

  for (i = 0; i < useCnt; i++) {
    use = dataDepGraph_->getRegByTuple(&uses[i]);
    regType = use->GetType();
    regNum = use->GetNum();
    physRegNum = use->GetPhysicalNumber();

#ifdef IS_DEBUG_REG_PRESSURE
    Logger::Info("Inst %d uses reg %d of type %d and %d uses", inst->GetNum(),
                 regNum, regType, use->GetUseCnt());
#endif

    isLive = use->IsLive();
    use->DelCrntUse();
    assert(use->IsLive());

    if (isLive == false) {
      // (Chris): Since this was the last use, the above SLIL calculation didn't
      // take this instruction into account.
      if (GetSpillCostFunc() == SCF_SLIL) {
        sumOfLiveIntervalLengths_[regType]--;
        // if (!use->IsInInterval(inst) && !use->IsInPossibleInterval(inst)) {
        //   --dynamicSlilLowerBound_;
        // }
        assert(sumOfLiveIntervalLengths_[regType] >= 0 &&
               "UpdateSpillInfoForUnSchdul_: SLIL negative!");
      }
      liveRegs_[regType].SetBit(regNum, true, use->GetWght());

#ifdef IS_DEBUG_REG_PRESSURE
      Logger::Info("Reg type %d now has %d live regs", regType,
                   liveRegs_[regType].GetOneCnt());
#endif

      if (regFiles_[regType].GetPhysRegCnt() > 0 && physRegNum >= 0)
        livePhysRegs_[regType].SetBit(physRegNum, true, use->GetWght());
    }
  }

  schduldInstCnt_--;
  if (inst->MustBeInBBEntry())
    schduldEntryInstCnt_--;
  if (inst->MustBeInBBExit())
    schduldExitInstCnt_--;

  totSpillCost_ -= spillCosts_[crntStepNum_];
  crntStepNum_--;

#ifdef IS_DEBUG_REG_PRESSURE
// Logger::Info("Spill cost at step  %d = %d", crntStepNum_, newSpillCost);
#endif
}
/*****************************************************************************/

void BBWithSpill::SchdulInst(SchedInstruction *inst, InstCount cycleNum,
                             InstCount slotNum, bool trackCnflcts) {
  crntCycleNum_ = cycleNum;
  crntSlotNum_ = slotNum;
  if (inst == NULL)
    return;
  assert(inst != NULL);
  UpdateSpillInfoForSchdul_(inst, trackCnflcts);
}

__device__
void BBWithSpill::Dev_SchdulInst(SchedInstruction *inst, InstCount cycleNum,
                             InstCount slotNum, bool trackCnflcts) {
  dev_crntCycleNum_[GLOBALTID] = cycleNum;
  dev_crntSlotNum_[GLOBALTID] = slotNum;
  if (inst == NULL)
    return;
  assert(inst != NULL);
  UpdateSpillInfoForSchdul_(inst, trackCnflcts);
}
/*****************************************************************************/

void BBWithSpill::UnschdulInst(SchedInstruction *inst, InstCount cycleNum,
                               InstCount slotNum, EnumTreeNode *trgtNode) {
  if (slotNum == 0) {
    crntCycleNum_ = cycleNum - 1;
    crntSlotNum_ = machMdl_->GetIssueRate() - 1;
  } else {
    crntCycleNum_ = cycleNum;
    crntSlotNum_ = slotNum - 1;
  }

  if (inst == NULL) {
    return;
  }

  UpdateSpillInfoForUnSchdul_(inst);
  peakSpillCost_ = trgtNode->GetPeakSpillCost();
  CmputCrntSpillCost_();
}
/*****************************************************************************/

void BBWithSpill::FinishHurstc_() {

#ifdef IS_DEBUG_BBSPILL_COST
  stats::traceCostLowerBound.Record(costLwrBound_);
  stats::traceHeuristicCost.Record(hurstcCost_);
  stats::traceHeuristicScheduleLength.Record(hurstcSchedLngth_);
#endif
}
/*****************************************************************************/

void BBWithSpill::FinishOptml_() {
#ifdef IS_DEBUG_BBSPILL_COST
  stats::traceOptimalCost.Record(bestCost_);
  stats::traceOptimalScheduleLength.Record(bestSchedLngth_);
#endif
}
/*****************************************************************************/

Enumerator *BBWithSpill::AllocEnumrtr_(Milliseconds timeout) {
  bool enblStallEnum = enblStallEnum_;
  /*  if (!dataDepGraph_->IncludesUnpipelined()) {
      enblStallEnum = false;
    }*/

  enumrtr_ = new LengthCostEnumerator(
      dataDepGraph_, machMdl_, schedUprBound_, GetSigHashSize(),
      GetEnumPriorities(), GetPruningStrategy(), SchedForRPOnly_, enblStallEnum,
      timeout, GetSpillCostFunc(), 0, NULL);

  return enumrtr_;
}
/*****************************************************************************/

FUNC_RESULT BBWithSpill::Enumerate_(Milliseconds startTime,
                                    Milliseconds rgnTimeout,
                                    Milliseconds lngthTimeout) {
  InstCount trgtLngth;
  FUNC_RESULT rslt = RES_SUCCESS;
  int iterCnt = 0;
  int costLwrBound = 0;
  bool timeout = false;

  Milliseconds rgnDeadline, lngthDeadline;
  rgnDeadline =
      (rgnTimeout == INVALID_VALUE) ? INVALID_VALUE : startTime + rgnTimeout;
  lngthDeadline =
      (rgnTimeout == INVALID_VALUE) ? INVALID_VALUE : startTime + lngthTimeout;
  assert(lngthDeadline <= rgnDeadline);

  for (trgtLngth = schedLwrBound_; trgtLngth <= schedUprBound_; trgtLngth++) {
    InitForSchdulng();
    //#ifdef IS_DEBUG_ENUM_ITERS
    Logger::Info("Enumerating at target length %d", trgtLngth);
    //#endif
    rslt = enumrtr_->FindFeasibleSchedule(enumCrntSched_, trgtLngth, this,
                                          costLwrBound, lngthDeadline);
    if (rslt == RES_TIMEOUT)
      timeout = true;
    HandlEnumrtrRslt_(rslt, trgtLngth);

    if (GetBestCost() == 0 || rslt == RES_ERROR ||
        (lngthDeadline == rgnDeadline && rslt == RES_TIMEOUT) ||
        (rslt == RES_SUCCESS && IsSecondPass())) {

      // If doing two pass optsched and on the second pass then terminate if a
      // schedule is found with the same min-RP found in first pass.
      if (rslt == RES_SUCCESS && IsSecondPass()) {
        Logger::Info("Schedule found in second pass, terminating BB loop.");

        if (trgtLngth < schedUprBound_)
          Logger::Info("Schedule found with length %d is shorter than current "
                       "schedule with length %d.",
                       trgtLngth, schedUprBound_);
      }

      break;
    }

    enumrtr_->Reset();
    enumCrntSched_->Reset();

    if (!IsSecondPass())
      CmputSchedUprBound_();

    iterCnt++;
    costLwrBound += 1;
    lngthDeadline = Utilities::GetProcessorTime() + lngthTimeout;
    if (lngthDeadline > rgnDeadline)
      lngthDeadline = rgnDeadline;
  }

#ifdef IS_DEBUG_ITERS
  stats::iterations.Record(iterCnt);
  stats::enumerations.Record(enumrtr_->GetSearchCnt());
  stats::lengths.Record(iterCnt);
#endif

  // Failure to find a feasible sched. in the last iteration is still
  // considered an overall success
  if (rslt == RES_SUCCESS || rslt == RES_FAIL) {
    rslt = RES_SUCCESS;
  }
  if (timeout)
    rslt = RES_TIMEOUT;

  return rslt;
}
/*****************************************************************************/

InstCount BBWithSpill::CmputCostForFunction(SPILL_COST_FUNCTION SpillCF) {
  // return the requested cost
  switch (SpillCF) {
  case SCF_TARGET: {
    return OST->getCost(regPressures_);
  }
  case SCF_SLIL: {
    InstCount SLILCost = 0;
    for (int i = 0; i < regTypeCnt_; i ++)
      SLILCost += sumOfLiveIntervalLengths_[i];
    return SLILCost;
  }
  case SCF_PRP: {
    InstCount PRPCost = 0;
    for (int i = 0; i < regTypeCnt_; i ++)
      PRPCost += regPressures_[i];
    return PRPCost;
  }
  case SCF_PEAK_PER_TYPE: {
    InstCount SC = 0;
    InstCount inc;
    for (int i = 0; i < regTypeCnt_; i++) {
      inc = peakRegPressures_[i] - machMdl_->GetPhysRegCnt(i);
      if (inc > 0)
        SC += inc;
    }
    return SC;
  }
  default: {
    // Default is PERP (Some SCF like SUM rely on PERP being the default here)
    InstCount inc;
    InstCount SC = 0;
    for (int i = 0; i < regTypeCnt_; i ++) {
      inc = regPressures_[i] - machMdl_->GetPhysRegCnt(i);
      if (inc > 0)
        SC += inc;
    }
    return SC;
  }
  }
}

__device__
static unsigned getOccupancyWithNumVGPRs(unsigned VGPRs) {
  // approximation from llvm/lib/Target/AMDGPUSubtarget.cpp
  // from this llvm commit fd08dcb9db0df6dc1aaf329f790cc4a7af9e0a91
  if (VGPRs <= 24)
    return 10;
  if (VGPRs <= 28)
    return 9;
  if (VGPRs <= 32)
    return 8;
  if (VGPRs <= 36)
    return 7;
  if (VGPRs <= 40)
    return 6;
  if (VGPRs <= 48)
    return 5;
  if (VGPRs <= 64)
    return 4;
  if (VGPRs <= 84)
    return 3;
  if (VGPRs <= 128)
    return 2;
  return 1;
}

__device__
static unsigned getOccupancyWithNumSGPRs(unsigned SGPRs) {
  // copied from llvm/lib/Target/AMDGPU/AMDGPUSubtarget.cpp
  if (SGPRs <= 80)
    return 10;
  if (SGPRs <= 88)
    return 9;
  if (SGPRs <= 100)
    return 8;
  return 7;
}

__device__
static unsigned getAdjustedOccupancy(unsigned VGPRCount, unsigned SGPRCount,
                                     unsigned MaxOccLDS) {
  unsigned MaxOccVGPR = getOccupancyWithNumVGPRs(VGPRCount);
  unsigned MaxOccSGPR = getOccupancyWithNumSGPRs(SGPRCount);

  #ifdef DEBUG_CLOSE_TO_OCCUPANCY
  #ifdef __HIP_DEVICE_COMPILE__
    if (GLOBALTID==0) {
      printf("Actual MaxOccVGPR Occ: %u, MaxOccSGPR Occ: %u, MaxOccLDS: %u\n", MaxOccVGPR, MaxOccSGPR, MaxOccLDS);
    }
  #endif
  #endif

  if (MaxOccLDS <= MaxOccVGPR && MaxOccLDS <= MaxOccSGPR)
    return MaxOccLDS;
  else if (MaxOccVGPR <= MaxOccSGPR)
    return MaxOccVGPR;
  else
    return MaxOccSGPR;
}

__device__
InstCount BBWithSpill::getAMDGPUCost(unsigned * PRP, unsigned TargetOccupancy,
                               unsigned MaxOccLDS, int16_t regTypeCnt) {
  auto Occ =
      getAdjustedOccupancy(PRP[OptSchedDDGWrapperGCN::VGPR32*numThreads_+GLOBALTID],
                           PRP[OptSchedDDGWrapperGCN::SGPR32*numThreads_+GLOBALTID], MaxOccLDS);
  // RP cost is the difference between the minimum allowed occupancy for the
  // function, and the current occupancy.
  return Occ >= TargetOccupancy ? 0 : TargetOccupancy - Occ;
}

__host__ __device__
unsigned BBWithSpill::closeOccupancyWithNumVGPRs(unsigned VGPRs) {
  // approximation from llvm/lib/Target/AMDGPUSubtarget.cpp
  // from this llvm commit fd08dcb9db0df6dc1aaf329f790cc4a7af9e0a91
  if (VGPRs <= 22)
    return 11;
  if (VGPRs <= 25)
    return 10;
  if (VGPRs <= 29)
    return 9;
  if (VGPRs <= 33)
    return 8;
  if (VGPRs <= 37)
    return 7;
  if (VGPRs <= 45)
    return 6;
  if (VGPRs <= 59)
    return 5;
  if (VGPRs <= 78)
    return 4;
  if (VGPRs <= 118)
    return 3;
  if (VGPRs <= 128)
    return 2;
  return 1;
}

__host__ __device__
unsigned BBWithSpill::closeOccupancyWithNumSGPRs(unsigned SGPRs) {
  // copied from llvm/lib/Target/AMDGPU/AMDGPUSubtarget.cpp
  if (SGPRs <= 76)
    return 11;
  if (SGPRs <= 84)
    return 10;
  if (SGPRs <= 94)
    return 9;
  if (SGPRs <= 100)
    return 8;
  return 7;
}

__host__ __device__
unsigned BBWithSpill::getCloseToOccupancy(unsigned VGPRCount, unsigned SGPRCount,
                                     unsigned MaxOccLDS) {
  unsigned MaxOccVGPR = closeOccupancyWithNumVGPRs(VGPRCount);
  unsigned MaxOccSGPR = closeOccupancyWithNumSGPRs(SGPRCount);

  #ifdef DEBUG_CLOSE_TO_OCCUPANCY
  #ifdef __HIP_DEVICE_COMPILE__
    if (GLOBALTID==0) {
      printf("Close check: MaxOccVGPR Occ: %u, MaxOccSGPR Occ: %u, MaxOccLDS: %u\n", MaxOccVGPR, MaxOccSGPR, MaxOccLDS + 1);
    }
  #endif
  #endif

  // + 1 to account for being close
  if (MaxOccLDS + 1 <= MaxOccVGPR && MaxOccLDS + 1 <= MaxOccSGPR)
    return MaxOccLDS + 1;
  else if (MaxOccVGPR <= MaxOccSGPR)
    return MaxOccVGPR;
  else
    return MaxOccSGPR;
}

__host__ __device__
bool BBWithSpill::closeToRPConstraint() {
  #ifdef __HIP_DEVICE_COMPILE__
  auto Occ =
      getCloseToOccupancy(dev_regPressures_[OptSchedDDGWrapperGCN::VGPR32*numThreads_+GLOBALTID],
                           dev_regPressures_[OptSchedDDGWrapperGCN::SGPR32*numThreads_+GLOBALTID], MaxOccLDS_);
  #else
  auto Occ =
      getCloseToOccupancy(regPressures_[OptSchedDDGWrapperGCN::VGPR32],
                           regPressures_[OptSchedDDGWrapperGCN::SGPR32], MaxOccLDS_);
  #endif
  return Occ <= TargetOccupancy_;
}

__device__
InstCount BBWithSpill::Dev_CmputCostForFunction(SPILL_COST_FUNCTION SpillCF) {
  // return the requested cost
  switch (SpillCF) {
  case SCF_TARGET: {
    return getAMDGPUCost(dev_regPressures_, TargetOccupancy_, MaxOccLDS_, regTypeCnt_);
  }
  case SCF_SLIL: {
    InstCount SLILCost = 0; 
    for (int i = 0; i < regTypeCnt_; i++)
      SLILCost += dev_sumOfLiveIntervalLengths_[i*numThreads_+GLOBALTID];
    return SLILCost;
  }
  case SCF_PRP: {
    InstCount PRPCost = 0; 
    for (int i = 0; i < regTypeCnt_; i ++)
      PRPCost += dev_regPressures_[i*numThreads_+GLOBALTID];
    return PRPCost;
  }
  case SCF_PEAK_PER_TYPE: {
    InstCount SC = 0; 
    InstCount inc;
    for (int i = 0; i < regTypeCnt_; i++) {
      inc = dev_peakRegPressures_[i*numThreads_+GLOBALTID] - machMdl_->GetPhysRegCnt(i);
      if (inc > 0) 
        SC += inc; 
    }    
    return SC;
  }
  default: {
    // Default is PERP (Some SCF like SUM rely on PERP being the default here)
    InstCount inc;
    InstCount SC = 0;
    for (int i = 0; i < regTypeCnt_; i ++) {
      inc = dev_regPressures_[i*numThreads_+GLOBALTID] - machMdl_->GetPhysRegCnt(i);
      if (inc > 0) 
        SC += inc;
    }
    return SC;
  }
  }
}

/*****************************************************************************/

InstCount BBWithSpill::UpdtOptmlSched(InstSchedule *crntSched,
                                      LengthCostEnumerator *) {
  InstCount crntCost;
  InstCount crntExecCost;

  //  crntCost = CmputNormCost_(crntSched, CCM_DYNMC, crntExecCost, false);
  crntCost = CmputNormCost_(crntSched, CCM_STTC, crntExecCost, false);

  //#ifdef IS_DEBUG_SOLN_DETAILS_2
  Logger::Info(
      "Found a feasible sched. of length %d, spill cost %d and tot cost %d",
      crntSched->GetCrntLngth(), crntSched->GetSpillCost(), crntCost);
  //  crntSched->Print(Logger::GetLogStream(), "New Feasible Schedule");
  //#endif

  if (crntCost < GetBestCost()) {

    if (crntSched->GetCrntLngth() > schedLwrBound_)
      Logger::Info("$$$ GOOD_HIT: Better spill cost for a longer schedule");

    SetBestCost(crntCost);
    optmlSpillCost_ = crntSpillCost_;
    SetBestSchedLength(crntSched->GetCrntLngth());
    enumBestSched_->Copy(crntSched);
    bestSched_ = enumBestSched_;
  }

  return GetBestCost();
}
/*****************************************************************************/

__host__ __device__
bool BBWithSpill::needsSLIL() { return NeedsComputeSLIL; }

__host__ __device__
bool BBWithSpill::needsTarget() { return needsComputeTarget; }

void BBWithSpill::SetupForSchdulng_() {
  for (int i = 0; i < regTypeCnt_; i++) {
    liveRegs_[i].Construct(regFiles_[i].GetRegCnt());
  }

  SetupPhysRegs_();

  entryInstCnt_ = dataDepGraph_->GetEntryInstCnt();
  exitInstCnt_ = dataDepGraph_->GetExitInstCnt();
  schduldEntryInstCnt_ = 0;
  schduldExitInstCnt_ = 0;

  /*
  if (chkCnflcts_)
    for (int i = 0; i < regTypeCnt_; i++) {
      regFiles_[i].SetupConflicts();
    }
 */
}
/*****************************************************************************/

bool BBWithSpill::ChkCostFsblty(InstCount trgtLngth, EnumTreeNode *node) {
  bool fsbl = true;
  InstCount crntCost, dynmcCostLwrBound;
  if (GetSpillCostFunc() == SCF_SLIL) {
    crntCost = dynamicSlilLowerBound_ * SCW_ + trgtLngth * schedCostFactor_;
  } else {
    crntCost = crntSpillCost_ * SCW_ + trgtLngth * schedCostFactor_;
  }
  crntCost -= GetCostLwrBound();
  dynmcCostLwrBound = crntCost;

  // assert(cost >= 0);
  assert(dynmcCostLwrBound >= 0);

  fsbl = dynmcCostLwrBound < GetBestCost();

  // FIXME: RP tracking should be limited to the current SCF. We need RP
  // tracking interface.
  if (fsbl) {
    node->SetCost(crntCost);
    node->SetCostLwrBound(dynmcCostLwrBound);
    node->SetPeakSpillCost(peakSpillCost_);
    node->SetSpillCostSum(totSpillCost_);
  }
  return fsbl;
}
/*****************************************************************************/

void BBWithSpill::SetSttcLwrBounds(EnumTreeNode *) {
  // Nothing.
}

/*****************************************************************************/

__host__ __device__
bool BBWithSpill::ChkInstLglty(SchedInstruction *inst) {
  return true;
  /*
  int16_t regType;
  int defCnt, physRegNum;
  Register **defs;
  Register *def, *liveDef;

#ifdef IS_DEBUG_CHECK
  Logger::Info("Checking inst %d %s", inst->GetNum(), inst->GetOpCode());
#endif

  if (fixLivein_) {
    if (inst->MustBeInBBEntry() == false &&
        schduldEntryInstCnt_ < entryInstCnt_)
      return false;
  }

  if (fixLiveout_) {
    if (inst->MustBeInBBExit() == true &&
        schduldInstCnt_ < (dataDepGraph_->GetInstCnt() - exitInstCnt_))
      return false;
  }

  defCnt = inst->GetDefs(defs);

  // Update Live regs
  for (int i = 0; i < defCnt; i++) {
    def = defs[i];
    regType = def->GetType();
    physRegNum = def->GetPhysicalNumber();

    // If this is a physical register definition and another
    // definition of the same physical register is live, then
    // scheduling this instruction is illegal unless this
    // instruction is the last use of that physical reg definition.
    if (regFiles_[regType].GetPhysRegCnt() > 0 && physRegNum >= 0 &&
        livePhysRegs_[regType].GetBit(physRegNum) == true) {

      liveDef = regFiles_[regType].FindLiveReg(physRegNum);
      assert(liveDef != NULL);

      // If this instruction is the last use of the current live def
      if (liveDef->GetCrntUseCnt() + 1 == liveDef->GetUseCnt() &&
          inst->FindUse(liveDef) == true)
        return true;
      else
        return false;
    } // end if
  }   // end for
  return true;
  */
}

bool BBWithSpill::ChkSchedule_(InstSchedule *bestSched,
                               InstSchedule *lstSched) {
  return true;
  /*
  if (bestSched == NULL || bestSched == lstSched)
    return true;
  if (chkSpillCostSum_) {

    InstCount i, heurLarger = 0, bestLarger = 0;
    for (i = 0; i < dataDepGraph_->GetInstCnt(); i++) {
      if (lstSched->GetSpillCost(i) > bestSched->GetSpillCost(i))
        heurLarger++;
      if (bestSched->GetSpillCost(i) > lstSched->GetSpillCost(i))
        bestLarger++;
    }
    Logger::Info("Heuristic spill cost is larger at %d points, while best "
                 "spill cost is larger at %d points",
                 heurLarger, bestLarger);
    if (bestSched->GetTotSpillCost() > lstSched->GetTotSpillCost()) {
      // Enumerator's best schedule has a greater spill cost sum than the
      // heuristic
      // This can happen if we are using a cost function other than the spill
      // cost sum function
      Logger::Info("??? Heuristic sched has a smaller spill cost sum than best "
                   "sched, heur : %d, best : %d. ",
                   lstSched->GetTotSpillCost(), bestSched->GetTotSpillCost());
      if (lstSched->GetCrntLngth() <= bestSched->GetCrntLngth()) {
        Logger::Info("Taking heuristic schedule");
        bestSched->Copy(lstSched);
        return false;
      }
    }
  }
  if (chkCnflcts_) {
    CmputCnflcts_(lstSched);
    CmputCnflcts_(bestSched);

#ifdef IS_DEBUG_CONFLICTS
    Logger::Info("Heuristic conflicts : %d, best conflicts : %d. ",
                 lstSched->GetConflictCount(), bestSched->GetConflictCount());
#endif

    if (bestSched->GetConflictCount() > lstSched->GetConflictCount()) {
      // Enumerator's best schedule causes more conflicst than the heuristic
      // schedule.
      Logger::Info("??? Heuristic sched causes fewer conflicts than best "
                   "sched, heur : %d, best : %d. ",
                   lstSched->GetConflictCount(), bestSched->GetConflictCount());
      if (lstSched->GetCrntLngth() <= bestSched->GetCrntLngth()) {
        Logger::Info("Taking heuristic schedule");
        bestSched->Copy(lstSched);
        return false;
      }
    }
  }
  return true;
  */
}

void BBWithSpill::CmputCnflcts_(InstSchedule *sched) {
  int cnflctCnt = 0;
  InstCount execCost;

  CmputNormCost_(sched, CCM_STTC, execCost, true);
  for (int i = 0; i < regTypeCnt_; i++) {
    cnflctCnt += regFiles_[i].GetConflictCnt();
  }
  sched->SetConflictCount(cnflctCnt);
}

__host__ __device__
InstCount BBWithSpill::GetCrntSpillCost() {
#ifdef __HIP_DEVICE_COMPILE__ // Device version of function
  return dev_crntSpillCost_[GLOBALTID];
#else
  return crntSpillCost_;
#endif
}

__host__ __device__
InstCount BBWithSpill::ReturnPeakSpillCost() {
#ifdef __CUDA_ARCH__ // Device version of function
  return dev_peakSpillCost_[GLOBALTID];
#else
  return peakSpillCost_;
#endif
}

void BBWithSpill::AllocDevArraysForParallelACO(int numThreads) {
  // Temporarily holds large hipMalloc arrays as they are divided
  InstCount *temp;
  unsigned *u_temp;
  size_t memSize = sizeof(InstCount) * numThreads;
  hipMalloc(&dev_crntCycleNum_, memSize);
  hipMalloc(&dev_crntSlotNum_, memSize);
  hipMalloc(&dev_crntSpillCost_, memSize);
  hipMalloc(&dev_crntStepNum_, memSize);
  hipMalloc(&dev_peakSpillCost_, memSize);
  hipMalloc(&dev_totSpillCost_, memSize);
  if (needsSLIL()) {
    hipMalloc(&dev_slilSpillCost_, memSize);
    hipMalloc(&dev_dynamicSlilLowerBound_, memSize);
  }
  memSize = sizeof(int) * numThreads;
  hipMalloc(&dev_schduldInstCnt_, memSize);
  memSize = sizeof(WeightedBitVector *) * regTypeCnt_;
  hipMallocManaged(&dev_liveRegs_, memSize);
<<<<<<< HEAD
  memSize = sizeof(InstCount *) * regTypeCnt_;
  hipMallocManaged(&dev_peakRegPressures_, memSize);
=======
>>>>>>> 7347d2ba
  memSize = sizeof(InstCount) * regTypeCnt_ * numThreads;
  hipMalloc(&dev_peakRegPressures_, memSize);
  memSize = sizeof(unsigned) * regTypeCnt_ * numThreads;
  hipMalloc(&dev_regPressures_, memSize);
  memSize = sizeof(InstCount) * dataDepGraph_->GetInstCnt() * numThreads;
  hipMalloc(&dev_spillCosts_, memSize);
  if (needsSLIL()) {
    memSize = sizeof(int) * regTypeCnt_ * numThreads;
    hipMalloc(&dev_sumOfLiveIntervalLengths_, memSize);
  }
}

void BBWithSpill::CopyPointersToDevice(SchedRegion* dev_rgn, int numThreads) {
  size_t memSize;
  // copy liveRegs to device
  // this will hold the array of all liveRegs for all threads on the device
  // temporarily before the pointers are assigned to dev_liveRegs_
  WeightedBitVector *dev_temp_liveRegs;
  WeightedBitVector *temp_bv;
  unsigned int *dev_vctr = NULL;
  int unitCnt, indx = 0;
  // Find totUnitCnt to determine size of vctr for all liveRegs_
  int totUnitCnt = 0;
  for (int i = 0; i < regTypeCnt_; i++) {
    totUnitCnt += liveRegs_[i].GetUnitCnt();
    // set one bit, so oneCnt_ is nonzero to force reset of vctrs on device
    if (liveRegs_[i].GetUnitCnt() > 0)
      liveRegs_[i].SetBit(0,true,1);
  }
  // Allocate vctr for all dev_liveRegs
  memSize = totUnitCnt * sizeof(unsigned int) * numThreads;
  gpuErrchk(hipMalloc((void**)&dev_vctr, memSize));
  // prepare temp host array to copy all dev_liveRegs in one call
  memSize = regTypeCnt_ * sizeof(WeightedBitVector) * numThreads;
  gpuErrchk(hipMallocManaged((void**)&dev_temp_liveRegs, memSize));
  temp_bv = (WeightedBitVector *)malloc(memSize);
  // temp array laid out in the format temp_bv[liveRegIndx][TID]
  // so that all of the threads have their copy of liveRegs
  // next to each other in memory
  memSize = sizeof(WeightedBitVector);
  for (int i = 0; i < regTypeCnt_; i++)
    for (int j = 0; j < numThreads; j++)
      memcpy(&temp_bv[(i * numThreads) + j], &liveRegs_[i], memSize);
  // copy formatted host array to device
  memSize = regTypeCnt_ * sizeof(WeightedBitVector) * numThreads;
  gpuErrchk(hipMemcpy(dev_temp_liveRegs, temp_bv, memSize,
                       hipMemcpyHostToDevice));
  // free the temp host array
  free(temp_bv);
  // make sure host also have copy of the device pointers
  gpuErrchk(hipMemPrefetchAsync(dev_temp_liveRegs, memSize, hipCpuDeviceId));
  // assign each dev_temp_liveReg a portion of the dev_vctr allocation
  // and then set the dev_liveRegs_[index] pointers to each group of
  // dev_temp_liveRegs
  indx = 0;
  for (int i = 0; i < regTypeCnt_; i++) {
    unitCnt = liveRegs_[i].GetUnitCnt();
    for (int j = 0; j < numThreads; j++) {
      if (unitCnt > 0) {
        dev_temp_liveRegs[(i * numThreads) + j].vctr_ = &dev_vctr[indx];
        indx += unitCnt;
      }
    }
    //update device pointer
    ((BBWithSpill *)
    dev_rgn)->dev_liveRegs_[i] = &dev_temp_liveRegs[i * numThreads];
  }
  // make sure managed mem is updated on device before kernel start
  memSize = regTypeCnt_ * sizeof(WeightedBitVector) * numThreads;
  gpuErrchk(hipMemPrefetchAsync(dev_temp_liveRegs, memSize, 0));

  // make sure managed mem is updated on device before kernel start
  memSize = sizeof(WeightedBitVector *) * regTypeCnt_;
  gpuErrchk(hipMemPrefetchAsync(dev_liveRegs_, memSize, 0));
<<<<<<< HEAD
  memSize = sizeof(InstCount *) * regTypeCnt_;
  gpuErrchk(hipMemPrefetchAsync(dev_peakRegPressures_, memSize, 0));
  memSize = sizeof(unsigned *) * regTypeCnt_;
  gpuErrchk(hipMemPrefetchAsync(dev_regPressures_, memSize, 0));
  memSize = sizeof(InstCount *) * dataDepGraph_->GetInstCnt();
  gpuErrchk(hipMemPrefetchAsync(dev_spillCosts_, memSize, 0));
  if (needsSLIL()) {
    memSize = sizeof(int *) * regTypeCnt_;
    gpuErrchk(hipMemPrefetchAsync(dev_sumOfLiveIntervalLengths_, memSize, 0));
  }
=======
>>>>>>> 7347d2ba
}

void BBWithSpill::FreeDevicePointers(int numThreads) {
  hipFree(dev_liveRegs_[0][0].vctr_);
  hipFree(dev_liveRegs_[0]);
  hipFree(dev_liveRegs_);
  hipFree(dev_crntCycleNum_);
  hipFree(dev_crntSlotNum_);
  hipFree(dev_crntSpillCost_);
  hipFree(dev_crntStepNum_);
  hipFree(dev_peakSpillCost_);
  hipFree(dev_totSpillCost_);
  if (needsSLIL()) {
    hipFree(dev_slilSpillCost_);
    hipFree(dev_dynamicSlilLowerBound_);
    hipFree(dev_sumOfLiveIntervalLengths_);
  }
  hipFree(dev_schduldInstCnt_);
  hipFree(dev_peakRegPressures_);
  hipFree(dev_regPressures_);
  hipFree(dev_spillCosts_);
}<|MERGE_RESOLUTION|>--- conflicted
+++ resolved
@@ -375,15 +375,9 @@
 
   for (i = 0; i < regTypeCnt_; i++) {
     dev_liveRegs_[i][GLOBALTID].Dev_Reset();
-<<<<<<< HEAD
-
-    dev_peakRegPressures_[i][GLOBALTID] = 0;
-    dev_regPressures_[i][GLOBALTID] = 0;
-=======
     
     dev_peakRegPressures_[i*numThreads_+GLOBALTID] = 0;
     dev_regPressures_[i*numThreads_+GLOBALTID] = 0;
->>>>>>> 7347d2ba
   }
   
   int _instCnt = dataDepGraph_->GetInstCnt();
@@ -1628,11 +1622,6 @@
   hipMalloc(&dev_schduldInstCnt_, memSize);
   memSize = sizeof(WeightedBitVector *) * regTypeCnt_;
   hipMallocManaged(&dev_liveRegs_, memSize);
-<<<<<<< HEAD
-  memSize = sizeof(InstCount *) * regTypeCnt_;
-  hipMallocManaged(&dev_peakRegPressures_, memSize);
-=======
->>>>>>> 7347d2ba
   memSize = sizeof(InstCount) * regTypeCnt_ * numThreads;
   hipMalloc(&dev_peakRegPressures_, memSize);
   memSize = sizeof(unsigned) * regTypeCnt_ * numThreads;
@@ -1707,19 +1696,6 @@
   // make sure managed mem is updated on device before kernel start
   memSize = sizeof(WeightedBitVector *) * regTypeCnt_;
   gpuErrchk(hipMemPrefetchAsync(dev_liveRegs_, memSize, 0));
-<<<<<<< HEAD
-  memSize = sizeof(InstCount *) * regTypeCnt_;
-  gpuErrchk(hipMemPrefetchAsync(dev_peakRegPressures_, memSize, 0));
-  memSize = sizeof(unsigned *) * regTypeCnt_;
-  gpuErrchk(hipMemPrefetchAsync(dev_regPressures_, memSize, 0));
-  memSize = sizeof(InstCount *) * dataDepGraph_->GetInstCnt();
-  gpuErrchk(hipMemPrefetchAsync(dev_spillCosts_, memSize, 0));
-  if (needsSLIL()) {
-    memSize = sizeof(int *) * regTypeCnt_;
-    gpuErrchk(hipMemPrefetchAsync(dev_sumOfLiveIntervalLengths_, memSize, 0));
-  }
-=======
->>>>>>> 7347d2ba
 }
 
 void BBWithSpill::FreeDevicePointers(int numThreads) {
